--- conflicted
+++ resolved
@@ -36,11 +36,8 @@
 def load_mappings(path, es_host, object_types):
 
     for object_type in object_types:
-<<<<<<< HEAD
-        data = read_json(path, f"{object_type}s.json")
-=======
         map = read_json(path, f"{object_type}_mapping.json")
->>>>>>> c4eb37b8
+
 
         index_name = f"stac-{object_type}s"
         if not es_host.indices.exists(index_name):
