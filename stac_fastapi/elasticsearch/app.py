# encoding: utf-8
"""

"""
__author__ = "Richard Smith"
__date__ = "11 Jun 2021"
__copyright__ = "Copyright 2018 United Kingdom Research and Innovation"
__license__ = "BSD - see LICENSE file in top-level package directory"
__contact__ = "richard.d.smith@stfc.ac.uk"

from stac_fastapi.api.app import StacApi
from stac_fastapi.api.models import create_get_request_model, create_post_request_model
<<<<<<< HEAD
from stac_fastapi.extensions.core import ContextExtension  # SortExtension,
from stac_fastapi.extensions.core import (
    FieldsExtension,
    FilterExtension,
    PaginationExtension,
    TransactionExtension,
)
from stac_fastapi_asset_filelist.asset_filelist import AssetFileListExtension
from stac_fastapi_asset_filelist.types import GetAssetFileListRequest
from stac_fastapi_asset_search.asset_search import AssetSearchExtension
from stac_fastapi_asset_search.client import (
    create_asset_search_get_request_model,
    create_asset_search_post_request_model,
)
=======
from stac_fastapi.extensions.core import (  # SortExtension,; TransactionExtension,
    ContextExtension,
    FieldsExtension,
    FilterExtension,
    PaginationExtension,
)
from stac_fastapi_asset_search.asset_search import AssetSearchExtension
from stac_fastapi_asset_search.client import (
    create_asset_search_get_request_model,
    create_asset_search_post_request_model,
)
>>>>>>> 203e321e
from stac_fastapi_context_collections.context_collections import (
    ContextCollectionExtension,
)
from stac_fastapi_freetext.free_text import FreeTextExtension

<<<<<<< HEAD
from stac_fastapi.elasticsearch.asset_filelist import AssetFileListClient
=======
>>>>>>> 203e321e
from stac_fastapi.elasticsearch.asset_search import AssetSearchClient
from stac_fastapi.elasticsearch.config import settings
from stac_fastapi.elasticsearch.core import CoreCrudClient
from stac_fastapi.elasticsearch.filters import FiltersClient
from stac_fastapi.elasticsearch.session import Session

extensions = [
    ContextExtension(),
    FieldsExtension(),
    # SortExtension(),
    FilterExtension(client=FiltersClient()),
    FreeTextExtension(),
    ContextCollectionExtension(),
    PaginationExtension(),
]

# Adding the asset search extension seperately as it uses the other extensions
extensions.append(
    AssetSearchExtension(
        client=AssetSearchClient(extensions=extensions),
        asset_search_get_request_model=create_asset_search_get_request_model(
            extensions
        ),
        asset_search_post_request_model=create_asset_search_post_request_model(
            extensions
        ),
        settings=settings,
<<<<<<< HEAD
    )
)

# Adding the asset filelist extension
extensions.append(
    AssetFileListExtension(
        client=AssetFileListClient(),
        settings=settings,
        asset_filelist_request_model=create_get_request_model(
            extensions, base_model=GetAssetFileListRequest
        ),
=======
>>>>>>> 203e321e
    )
)

session = Session.create_from_settings(settings)
api = StacApi(
    settings=settings,
    extensions=extensions,
    client=CoreCrudClient(session=session, extensions=extensions),
    pagination_extension=PaginationExtension,
    description=settings.STAC_DESCRIPTION,
    title=settings.STAC_TITLE,
    search_get_request_model=create_get_request_model(extensions),
    search_post_request_model=create_post_request_model(extensions),
)

app = api.app


def set_sub_api(prefix):
    app.mount(f"/{prefix}", app)


if len(settings.CATALOGS) > 1:
    for catalog in settings.CATALOGS.keys():
        set_sub_api(catalog)<|MERGE_RESOLUTION|>--- conflicted
+++ resolved
@@ -10,13 +10,13 @@
 
 from stac_fastapi.api.app import StacApi
 from stac_fastapi.api.models import create_get_request_model, create_post_request_model
-<<<<<<< HEAD
-from stac_fastapi.extensions.core import ContextExtension  # SortExtension,
+from stac_fastapi.extensions.core import (
+    ContextExtension,
+)  # SortExtension,; TransactionExtension,
 from stac_fastapi.extensions.core import (
     FieldsExtension,
     FilterExtension,
     PaginationExtension,
-    TransactionExtension,
 )
 from stac_fastapi_asset_filelist.asset_filelist import AssetFileListExtension
 from stac_fastapi_asset_filelist.types import GetAssetFileListRequest
@@ -25,28 +25,12 @@
     create_asset_search_get_request_model,
     create_asset_search_post_request_model,
 )
-=======
-from stac_fastapi.extensions.core import (  # SortExtension,; TransactionExtension,
-    ContextExtension,
-    FieldsExtension,
-    FilterExtension,
-    PaginationExtension,
-)
-from stac_fastapi_asset_search.asset_search import AssetSearchExtension
-from stac_fastapi_asset_search.client import (
-    create_asset_search_get_request_model,
-    create_asset_search_post_request_model,
-)
->>>>>>> 203e321e
 from stac_fastapi_context_collections.context_collections import (
     ContextCollectionExtension,
 )
 from stac_fastapi_freetext.free_text import FreeTextExtension
 
-<<<<<<< HEAD
 from stac_fastapi.elasticsearch.asset_filelist import AssetFileListClient
-=======
->>>>>>> 203e321e
 from stac_fastapi.elasticsearch.asset_search import AssetSearchClient
 from stac_fastapi.elasticsearch.config import settings
 from stac_fastapi.elasticsearch.core import CoreCrudClient
@@ -74,7 +58,6 @@
             extensions
         ),
         settings=settings,
-<<<<<<< HEAD
     )
 )
 
@@ -86,8 +69,6 @@
         asset_filelist_request_model=create_get_request_model(
             extensions, base_model=GetAssetFileListRequest
         ),
-=======
->>>>>>> 203e321e
     )
 )
 
