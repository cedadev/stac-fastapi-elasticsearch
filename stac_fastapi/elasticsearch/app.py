# encoding: utf-8
"""

"""
__author__ = 'Richard Smith'
__date__ = '11 Jun 2021'
__copyright__ = 'Copyright 2018 United Kingdom Research and Innovation'
__license__ = 'BSD - see LICENSE file in top-level package directory'
__contact__ = 'richard.d.smith@stfc.ac.uk'

from stac_fastapi.api.app import StacApi
from stac_fastapi.extensions.core import (
    ContextExtension,
<<<<<<< HEAD
    # FieldsExtension,
    # SortExtension,
    FilterExtension,
    PaginationExtension
=======
    FieldsExtension,
    SortExtension,
    FilterExtension,
    TransactionExtension
>>>>>>> 1a9cc8f7
)


from stac_fastapi.elasticsearch.session import Session
from stac_fastapi.elasticsearch.core import CoreCrudClient
from stac_fastapi.elasticsearch.filters import FiltersClient
from stac_fastapi.elasticsearch.transactions import TransactionsClient
from stac_fastapi.elasticsearch.config import settings
<<<<<<< HEAD

=======
from stac_fastapi.api.models import GETPagination, POSTPagination
from stac_fastapi.types.config import ApiSettings
>>>>>>> 1a9cc8f7

from stac_fastapi_freetext.free_text import FreeTextExtension
from stac_fastapi_context_collections.context_collections import ContextCollectionExtension

extensions = [
    ContextExtension(),
    # FieldsExtension(),
    # SortExtension(),
    FilterExtension(client=FiltersClient()),
    FreeTextExtension(),
    ContextCollectionExtension(),
<<<<<<< HEAD
    PaginationExtension()
=======
    TransactionExtension(client=TransactionsClient(), settings=settings)
>>>>>>> 1a9cc8f7
]

session = Session.create_from_settings(settings)
api = StacApi(
    settings=settings,
    extensions=extensions,
    client=CoreCrudClient(session=session, extensions=extensions),
    pagination_extension=PaginationExtension,
    description=settings.STAC_DESCRIPTION,
    title=settings.STAC_TITLE,
)

app = api.app


def run():
    """Run app from command line using uvicorn if available."""
    try:
        import uvicorn

        uvicorn.run(
            "stac_fastapi.elasticsearch.app:app",
            host=settings.APP_HOST,
            port=settings.APP_PORT,
            log_level="info",
            reload=False,
        )
    except ImportError:
        raise RuntimeError("Uvicorn must be installed in order to use command")


if __name__ == "__main__":
    run()<|MERGE_RESOLUTION|>--- conflicted
+++ resolved
@@ -11,31 +11,17 @@
 from stac_fastapi.api.app import StacApi
 from stac_fastapi.extensions.core import (
     ContextExtension,
-<<<<<<< HEAD
     # FieldsExtension,
     # SortExtension,
     FilterExtension,
-    PaginationExtension
-=======
-    FieldsExtension,
-    SortExtension,
-    FilterExtension,
+    PaginationExtension,
     TransactionExtension
->>>>>>> 1a9cc8f7
 )
-
-
 from stac_fastapi.elasticsearch.session import Session
 from stac_fastapi.elasticsearch.core import CoreCrudClient
 from stac_fastapi.elasticsearch.filters import FiltersClient
 from stac_fastapi.elasticsearch.transactions import TransactionsClient
 from stac_fastapi.elasticsearch.config import settings
-<<<<<<< HEAD
-
-=======
-from stac_fastapi.api.models import GETPagination, POSTPagination
-from stac_fastapi.types.config import ApiSettings
->>>>>>> 1a9cc8f7
 
 from stac_fastapi_freetext.free_text import FreeTextExtension
 from stac_fastapi_context_collections.context_collections import ContextCollectionExtension
@@ -47,11 +33,8 @@
     FilterExtension(client=FiltersClient()),
     FreeTextExtension(),
     ContextCollectionExtension(),
-<<<<<<< HEAD
-    PaginationExtension()
-=======
+    PaginationExtension(),
     TransactionExtension(client=TransactionsClient(), settings=settings)
->>>>>>> 1a9cc8f7
 ]
 
 session = Session.create_from_settings(settings)
@@ -65,7 +48,6 @@
 )
 
 app = api.app
-
 
 def run():
     """Run app from command line using uvicorn if available."""
