# encoding: utf-8
"""

"""
__author__ = "Rhys Evans"
__date__ = "28 Jan 2022"
__copyright__ = "Copyright 2018 United Kingdom Research and Innovation"
__license__ = "BSD - see LICENSE file in top-level package directory"
__contact__ = "rhys.r.evans@stfc.ac.uk"
<<<<<<< HEAD

import logging

# Python imports
from datetime import datetime

# Typing imports
from typing import List, Optional, Type, Union

# Third-party imports
import attr
from elasticsearch import NotFoundError
from fastapi import HTTPException

# Stac FastAPI asset search imports
from stac_fastapi_asset_search.client import BaseAssetSearchClient
from stac_fastapi_asset_search.types import (
    Asset,
    AssetCollection,
    AssetSearchPostRequest,
)

from stac_fastapi.elasticsearch.context import generate_context
from stac_fastapi.elasticsearch.models import serializers

# Package imports
from stac_fastapi.elasticsearch.models.database import ElasticsearchAsset
from stac_fastapi.elasticsearch.pagination import generate_pagination_links

from .utils import get_queryset

# Stac FastAPI imports

=======

import logging

# Python imports
from datetime import datetime as datetime_type

# Typing imports
from typing import List, Optional, Type, Union

# Third-party imports
import attr
from elasticsearch import NotFoundError
from fastapi import HTTPException
from stac_fastapi_asset_search import types as asset_types

# Stac FastAPI asset search imports
from stac_fastapi_asset_search.client import BaseAssetSearchClient

from stac_fastapi.elasticsearch.context import generate_context
from stac_fastapi.elasticsearch.models.database import ElasticsearchAsset

# Package imports
from stac_fastapi.elasticsearch.models.serializers import AssetSerializer
from stac_fastapi.elasticsearch.pagination import generate_pagination_links

from .utils import get_queryset

# Stac FastAPI imports

>>>>>>> 203e321e

logger = logging.getLogger(__name__)

NumType = Union[float, int]


@attr.s
class AssetSearchClient(BaseAssetSearchClient):

    asset_table: Type[ElasticsearchAsset] = attr.ib(default=ElasticsearchAsset)

    def post_asset_search(
<<<<<<< HEAD
        self, search_request: Type[AssetSearchPostRequest], **kwargs
    ) -> AssetCollection:
=======
        self, search_request: Type[asset_types.AssetSearchPostRequest], **kwargs
    ) -> asset_types.AssetCollection:
>>>>>>> 203e321e
        """Cross catalog asset search (POST).

        Called with `POST /asset/search`.

        Args:
            search_request: search request parameters.

        Returns:
            AssetCollection containing assets which match the search criteria.
        """
        request_dict = search_request.dict()
        if "items" in request_dict.keys():
            request_dict["item_ids"] = request_dict.pop("items")

        if "ids" in request_dict.keys():
            request_dict["asset_ids"] = request_dict.pop("ids")

        assets = get_queryset(self, self.asset_table, **request_dict)
        result_count = assets.count()

        response = []
<<<<<<< HEAD
        base_url = str(kwargs["request"].base_url)

        for asset in assets.execute():
            response_asset = serializers.AssetSerializer.db_to_stac(
                asset, base_url, getattr(kwargs["request"], "collection", None)
            )
            response.append(response_asset)

        asset_collection = AssetCollection(
            type="FeatureCollection",
            features=response,
            links=generate_pagination_links(
                kwargs["request"], result_count, search_request.limit
=======
        request = kwargs["request"]

        for asset in assets.execute():
            response.append(AssetSerializer.db_to_stac(asset, request))

        asset_collection = asset_types.AssetCollection(
            type="FeatureCollection",
            features=response,
            links=generate_pagination_links(
                request, result_count, search_request.limit
>>>>>>> 203e321e
            ),
        )

        # Modify response with extensions
        if self.extension_is_enabled("ContextExtension"):
            context = generate_context(
                search_request.limit, result_count, getattr(search_request, "page")
            )
            asset_collection["context"] = context

        return asset_collection

    def get_asset_search(
        self,
        ids: Optional[List[str]] = None,
        items: Optional[List[str]] = None,
<<<<<<< HEAD
        collection: Optional[str] = None,
        bbox: Optional[List[NumType]] = None,
        datetime: Optional[Union[str, datetime]] = None,
        role: Optional[List[str]] = None,
        limit: Optional[int] = 10,
        **kwargs,
    ) -> AssetCollection:
=======
        bbox: Optional[List[NumType]] = None,
        datetime: Optional[Union[str, datetime_type]] = None,
        role: Optional[List[str]] = None,
        limit: Optional[int] = 10,
        **kwargs,
    ) -> asset_types.AssetCollection:
>>>>>>> 203e321e
        """Cross catalog asset search (GET).

        Called with `GET /asset/search`.

        Returns:
            AssetCollection containing assets which match the search criteria.
        """
        search = {
            "asset_ids": ids,
            "item_ids": items,
            "bbox": bbox,
            "datetime": datetime,
            "role": role,
            "limit": limit,
            **kwargs,
        }

        if "filter-lang" not in search.keys():
            search["filter-lang"] = "cql-text"

        assets = get_queryset(self, self.asset_table, **search)
        result_count = assets.count()

        response = []
<<<<<<< HEAD
        base_url = str(kwargs["request"].base_url)

        for asset in assets.execute():
            response_asset = serializers.AssetSerializer.db_to_stac(
                asset, base_url, collection
            )
            response.append(response_asset)

        links = generate_pagination_links(kwargs["request"], result_count, limit)

        # Create base response
        asset_collection = AssetCollection(
=======
        request = kwargs["request"]

        for asset in assets.execute():
            response_asset = AssetSerializer.db_to_stac(asset, request)
            response.append(response_asset)

        links = generate_pagination_links(request, result_count, limit)

        # Create base response
        asset_collection = asset_types.AssetCollection(
>>>>>>> 203e321e
            type="FeatureCollection",
            features=response,
            links=links,
        )

        # Modify response with extensions
<<<<<<< HEAD
        # if self.extension_is_enabled('ContextExtension'):
        #     context = generate_context(limit, result_count, kwargs.get('page', 1))
        #     asset_collection['context'] = context
=======
        if self.extension_is_enabled("ContextExtension"):
            context = generate_context(limit, result_count, kwargs.get("page", 1))
            asset_collection["context"] = context
>>>>>>> 203e321e

        return asset_collection

    def get_assets(
        self, item_id: str = None, collection_id: str = None, **kwargs
<<<<<<< HEAD
    ) -> AssetCollection:
=======
    ) -> asset_types.AssetCollection:
>>>>>>> 203e321e
        """Get item assets (GET).

        Called with `GET /collection/{collection_id}/items/{item_id}/assets`.

        Returns:
            AssetCollection containing the item's assets.
        """

        return self.get_asset_search(
            items=[item_id], collection=collection_id, **kwargs
        )

    def get_asset(
        self, collection_id: str, item_id: str, asset_id: str, **kwargs
<<<<<<< HEAD
    ) -> Asset:
=======
    ) -> asset_types.Asset:
>>>>>>> 203e321e
        """Get asset by id.

        Called with `GET /collections/{collection_id}/items/{item_id}/assets/{asset_id}`.

        Args:
            asset_id: Id of the asset.
            item_id: Id of the asset's item.
            collection_id: Id of the asset's item's collection.

        Returns:
            Asset.
        """
        try:
            asset = self.asset_table.get(id=asset_id)
        except NotFoundError:
            raise (
                HTTPException(
                    status_code=404,
                    detail=f"Asset: {asset_id} from Item: {item_id} not found",
                )
            )

        if not getattr(asset, "item_id", None) == item_id:
            raise (
                HTTPException(
                    status_code=404,
                    detail=f"Asset: {asset_id} from Item: {item_id} not found",
                )
            )

<<<<<<< HEAD
        base_url = str(kwargs["request"].base_url)
=======
        request = kwargs["request"]
>>>>>>> 203e321e

        return AssetSerializer.db_to_stac(asset, request)<|MERGE_RESOLUTION|>--- conflicted
+++ resolved
@@ -7,41 +7,6 @@
 __copyright__ = "Copyright 2018 United Kingdom Research and Innovation"
 __license__ = "BSD - see LICENSE file in top-level package directory"
 __contact__ = "rhys.r.evans@stfc.ac.uk"
-<<<<<<< HEAD
-
-import logging
-
-# Python imports
-from datetime import datetime
-
-# Typing imports
-from typing import List, Optional, Type, Union
-
-# Third-party imports
-import attr
-from elasticsearch import NotFoundError
-from fastapi import HTTPException
-
-# Stac FastAPI asset search imports
-from stac_fastapi_asset_search.client import BaseAssetSearchClient
-from stac_fastapi_asset_search.types import (
-    Asset,
-    AssetCollection,
-    AssetSearchPostRequest,
-)
-
-from stac_fastapi.elasticsearch.context import generate_context
-from stac_fastapi.elasticsearch.models import serializers
-
-# Package imports
-from stac_fastapi.elasticsearch.models.database import ElasticsearchAsset
-from stac_fastapi.elasticsearch.pagination import generate_pagination_links
-
-from .utils import get_queryset
-
-# Stac FastAPI imports
-
-=======
 
 import logging
 
@@ -71,7 +36,6 @@
 
 # Stac FastAPI imports
 
->>>>>>> 203e321e
 
 logger = logging.getLogger(__name__)
 
@@ -84,13 +48,8 @@
     asset_table: Type[ElasticsearchAsset] = attr.ib(default=ElasticsearchAsset)
 
     def post_asset_search(
-<<<<<<< HEAD
-        self, search_request: Type[AssetSearchPostRequest], **kwargs
-    ) -> AssetCollection:
-=======
         self, search_request: Type[asset_types.AssetSearchPostRequest], **kwargs
     ) -> asset_types.AssetCollection:
->>>>>>> 203e321e
         """Cross catalog asset search (POST).
 
         Called with `POST /asset/search`.
@@ -112,21 +71,6 @@
         result_count = assets.count()
 
         response = []
-<<<<<<< HEAD
-        base_url = str(kwargs["request"].base_url)
-
-        for asset in assets.execute():
-            response_asset = serializers.AssetSerializer.db_to_stac(
-                asset, base_url, getattr(kwargs["request"], "collection", None)
-            )
-            response.append(response_asset)
-
-        asset_collection = AssetCollection(
-            type="FeatureCollection",
-            features=response,
-            links=generate_pagination_links(
-                kwargs["request"], result_count, search_request.limit
-=======
         request = kwargs["request"]
 
         for asset in assets.execute():
@@ -137,7 +81,6 @@
             features=response,
             links=generate_pagination_links(
                 request, result_count, search_request.limit
->>>>>>> 203e321e
             ),
         )
 
@@ -154,22 +97,12 @@
         self,
         ids: Optional[List[str]] = None,
         items: Optional[List[str]] = None,
-<<<<<<< HEAD
-        collection: Optional[str] = None,
-        bbox: Optional[List[NumType]] = None,
-        datetime: Optional[Union[str, datetime]] = None,
-        role: Optional[List[str]] = None,
-        limit: Optional[int] = 10,
-        **kwargs,
-    ) -> AssetCollection:
-=======
         bbox: Optional[List[NumType]] = None,
         datetime: Optional[Union[str, datetime_type]] = None,
         role: Optional[List[str]] = None,
         limit: Optional[int] = 10,
         **kwargs,
     ) -> asset_types.AssetCollection:
->>>>>>> 203e321e
         """Cross catalog asset search (GET).
 
         Called with `GET /asset/search`.
@@ -194,20 +127,6 @@
         result_count = assets.count()
 
         response = []
-<<<<<<< HEAD
-        base_url = str(kwargs["request"].base_url)
-
-        for asset in assets.execute():
-            response_asset = serializers.AssetSerializer.db_to_stac(
-                asset, base_url, collection
-            )
-            response.append(response_asset)
-
-        links = generate_pagination_links(kwargs["request"], result_count, limit)
-
-        # Create base response
-        asset_collection = AssetCollection(
-=======
         request = kwargs["request"]
 
         for asset in assets.execute():
@@ -218,32 +137,21 @@
 
         # Create base response
         asset_collection = asset_types.AssetCollection(
->>>>>>> 203e321e
             type="FeatureCollection",
             features=response,
             links=links,
         )
 
         # Modify response with extensions
-<<<<<<< HEAD
         # if self.extension_is_enabled('ContextExtension'):
         #     context = generate_context(limit, result_count, kwargs.get('page', 1))
         #     asset_collection['context'] = context
-=======
-        if self.extension_is_enabled("ContextExtension"):
-            context = generate_context(limit, result_count, kwargs.get("page", 1))
-            asset_collection["context"] = context
->>>>>>> 203e321e
 
         return asset_collection
 
     def get_assets(
         self, item_id: str = None, collection_id: str = None, **kwargs
-<<<<<<< HEAD
-    ) -> AssetCollection:
-=======
     ) -> asset_types.AssetCollection:
->>>>>>> 203e321e
         """Get item assets (GET).
 
         Called with `GET /collection/{collection_id}/items/{item_id}/assets`.
@@ -258,11 +166,7 @@
 
     def get_asset(
         self, collection_id: str, item_id: str, asset_id: str, **kwargs
-<<<<<<< HEAD
-    ) -> Asset:
-=======
     ) -> asset_types.Asset:
->>>>>>> 203e321e
         """Get asset by id.
 
         Called with `GET /collections/{collection_id}/items/{item_id}/assets/{asset_id}`.
@@ -293,10 +197,6 @@
                 )
             )
 
-<<<<<<< HEAD
-        base_url = str(kwargs["request"].base_url)
-=======
         request = kwargs["request"]
->>>>>>> 203e321e
 
         return AssetSerializer.db_to_stac(asset, request)