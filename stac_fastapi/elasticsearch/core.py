--- conflicted
+++ resolved
@@ -8,21 +8,14 @@
 __license__ = "BSD - see LICENSE file in top-level package directory"
 __contact__ = "richard.d.smith@stfc.ac.uk"
 
-<<<<<<< HEAD
-=======
 import json
->>>>>>> 203e321e
 import logging
 
 # Python imports
 from datetime import datetime
 
 # Typing imports
-<<<<<<< HEAD
-from typing import Dict, List, Optional, Type, Union
-=======
 from typing import List, Optional, Type, Union
->>>>>>> 203e321e
 from urllib.parse import urljoin
 
 # Third-party imports
@@ -38,10 +31,7 @@
 
 # Stac pydantic imports
 from stac_pydantic.shared import MimeTypes
-<<<<<<< HEAD
-=======
 from starlette.requests import Request as StarletteRequest
->>>>>>> 203e321e
 
 from stac_fastapi.elasticsearch.context import generate_context
 from stac_fastapi.elasticsearch.models import database, serializers
@@ -70,12 +60,9 @@
     collection_table: Type[database.ElasticsearchCollection] = attr.ib(
         default=database.ElasticsearchCollection
     )
-<<<<<<< HEAD
-=======
     item_serializer: Type[serializers.ItemSerializer] = attr.ib(
         default=serializers.ItemSerializer
     )
->>>>>>> 203e321e
 
     def conformance(self, **kwargs) -> stac_types.Conformance:
         """Conformance classes.
@@ -89,14 +76,10 @@
         return stac_types.Conformance(conformsTo=self.list_conformance_classes())
 
     def post_search(
-<<<<<<< HEAD
-        self, search_request: Type[BaseSearchPostRequest], **kwargs
-=======
         self,
         request: StarletteRequest,
         search_request: Type[BaseSearchPostRequest],
         **kwargs,
->>>>>>> 203e321e
     ) -> stac_types.ItemCollection:
         """Cross catalog search (POST).
 
@@ -120,34 +103,15 @@
         result_count = items.count()
 
         response = []
-<<<<<<< HEAD
-        base_url = str(kwargs["request"].base_url)
-
-        items = items.execute()
-
-        if self.extension_is_enabled("AssetSearchExtension"):
-            item_serializer = serializers.ItemAssetSearchSerializer
-        else:
-            item_serializer = serializers.ItemSerializer
-
-        for item in items:
-            response_item = item_serializer.db_to_stac(item, base_url)
-            response.append(response_item)
-=======
 
         for item in items.execute():
             response.append(self.item_serializer.db_to_stac(item, request))
->>>>>>> 203e321e
 
         item_collection = stac_types.ItemCollection(
             type="FeatureCollection",
             features=response,
             links=generate_pagination_links(
-<<<<<<< HEAD
-                kwargs["request"], result_count, search_request.limit
-=======
                 request, result_count, search_request.limit
->>>>>>> 203e321e
             ),
         )
 
@@ -158,7 +122,6 @@
             )
             item_collection["context"] = context
 
-<<<<<<< HEAD
         # if self.extension_is_enabled('ContextCollectionExtension'):
         #     context = item_collection.get('context', {})
 
@@ -169,33 +132,12 @@
 
         #     if context:
         #         item_collection['context'] = context
-=======
-        if self.extension_is_enabled("ContextCollectionExtension"):
-            if (
-                "context_collection" in request_dict
-                and request_dict["context_collection"]
-            ):
-                context = item_collection.get("context", {})
-
-                if request_dict.get("collection_ids"):
-                    context["collections"] = request_dict["collection_ids"]
-                else:
-                    context["collections"] = [
-                        c.key for c in items.aggregations.collections
-                    ]
-
-                if context:
-                    item_collection["context"] = context
->>>>>>> 203e321e
 
         return item_collection
 
     def get_search(
         self,
-<<<<<<< HEAD
-=======
         request: StarletteRequest,
->>>>>>> 203e321e
         collections: Optional[List[str]] = None,
         ids: Optional[List[str]] = None,
         bbox: Optional[List[NumType]] = None,
@@ -229,28 +171,11 @@
         result_count = items.count()
 
         response = []
-<<<<<<< HEAD
-        base_url = str(kwargs["request"].base_url)
-=======
->>>>>>> 203e321e
 
         for item in items.execute():
             response.append(self.item_serializer.db_to_stac(item, request))
 
-<<<<<<< HEAD
-        if self.extension_is_enabled("AssetSearchExtension"):
-            item_serializer = serializers.ItemAssetSearchSerializer
-        else:
-            item_serializer = serializers.ItemSerializer
-
-        for item in items:
-            response_item = item_serializer.db_to_stac(item, base_url)
-            response.append(response_item)
-
-        links = generate_pagination_links(kwargs["request"], result_count, limit)
-=======
         links = generate_pagination_links(request, result_count, limit)
->>>>>>> 203e321e
 
         # Create base response
         item_collection = stac_types.ItemCollection(
@@ -261,7 +186,6 @@
 
         # Modify response with extensions
         if self.extension_is_enabled("ContextExtension"):
-<<<<<<< HEAD
             context = generate_context(limit, result_count, kwargs.get("page", 1))
             item_collection["context"] = context
 
@@ -276,26 +200,6 @@
 
         #     if context:
         #         item_collection["context"] = context
-=======
-            item_collection["context"] = generate_context(
-                limit, result_count, kwargs.get("page", 1)
-            )
-
-        if self.extension_is_enabled("ContextCollectionExtension"):
-            if "context_collection" in search and search["context_collection"]:
-                context = item_collection.get("context", {})
-
-                # Short circuit if there collections specified
-                if collections:
-                    context["collections"] = collections
-                else:
-                    context["collections"] = [
-                        c.key for c in items.aggregations.collections
-                    ]
-
-                if context:
-                    item_collection["context"] = context
->>>>>>> 203e321e
 
         return item_collection
 
@@ -330,16 +234,7 @@
                 )
             )
 
-<<<<<<< HEAD
-        base_url = str(kwargs["request"].base_url)
-
-        if self.extension_is_enabled("AssetSearchExtension"):
-            item_serializer = serializers.ItemAssetSearchSerializer
-        else:
-            item_serializer = serializers.ItemSerializer
-=======
         return self.item_serializer.db_to_stac(item, request)
->>>>>>> 203e321e
 
     def all_collections(self, request: StarletteRequest, **kwargs) -> dict:
         """Get all available collections.
@@ -349,39 +244,6 @@
         Returns:
             A list of collections.
         """
-<<<<<<< HEAD
-        query_params = dict(kwargs["request"].query_params)
-
-        collections = self.collection_table.search()
-
-        response = []
-
-        base_url = str(kwargs["request"].base_url)
-
-        for collection in collections:
-            collection.base_url = base_url
-
-            coll_response = serializers.CollectionSerializer.db_to_stac(
-                collection, base_url
-            )
-
-            if self.extension_is_enabled("FilterExtension"):
-                coll_response["links"].extend(
-                    [
-                        {
-                            "rel": "https://www.opengis.net/def/rel/ogc/1.0/queryables",
-                            "type": MimeTypes.json,
-                            "href": urljoin(
-                                base_url,
-                                f"collections/{coll_response.get('id')}/queryables",
-                            ),
-                        }
-                    ]
-                )
-
-            response.append(coll_response)
-
-=======
 
         response = []
 
@@ -392,25 +254,16 @@
                 serializers.CollectionSerializer.db_to_stac(collection, request)
             )
 
->>>>>>> 203e321e
         links = [
             {
                 "rel": Relations.root,
                 "type": MimeTypes.json,
-<<<<<<< HEAD
-                "href": base_url,
-=======
                 "href": str(request.base_url),
->>>>>>> 203e321e
             },
             {
                 "rel": Relations.self,
                 "type": MimeTypes.json,
-<<<<<<< HEAD
-                "href": urljoin(base_url, "collections"),
-=======
                 "href": urljoin(str(request.base_url), "collections"),
->>>>>>> 203e321e
             },
         ]
 
@@ -436,12 +289,6 @@
             collection = self.collection_table.get(id=collection_id)
         except NotFoundError:
             raise (NotFoundError(404, f"Collection: {collection_id} not found"))
-<<<<<<< HEAD
-
-        base_url = str(kwargs["request"].base_url)
-        collection.base_url = base_url
-=======
->>>>>>> 203e321e
 
         collection = serializers.CollectionSerializer.db_to_stac(collection, request)
 
@@ -451,12 +298,8 @@
                     "rel": "https://www.opengis.net/def/rel/ogc/1.0/queryables",
                     "type": MimeTypes.json,
                     "href": urljoin(
-<<<<<<< HEAD
-                        base_url, f"collections/{collection.get('id')}/queryables"
-=======
                         str(request.base_url),
                         f"collections/{collection.get('id')}/queryables",
->>>>>>> 203e321e
                     ),
                 }
             )
@@ -464,11 +307,7 @@
         return collection
 
     def item_collection(
-<<<<<<< HEAD
-        self, collection_id: str, limit: int = 10, **kwargs
-=======
         self, request: StarletteRequest, collection_id: str, limit: int = 10, **kwargs
->>>>>>> 203e321e
     ) -> stac_types.ItemCollection:
         """Get all items from a specific collection.
 
@@ -482,13 +321,6 @@
         Returns:
             An ItemCollection.
         """
-<<<<<<< HEAD
-        query_params = dict(kwargs["request"].query_params)
-        page = int(query_params.get("page", "1"))
-        limit = int(query_params.get("limit", "10"))
-
-        items = self.item_table.search().filter("term", collection_id=collection_id)
-=======
         query_params = dict(request.query_params)
         page = int(query_params.get("page", "1"))
         limit = int(query_params.get("limit", "10"))
@@ -496,7 +328,6 @@
         items = self.item_table.search(
             catalog=request.get("root_path").strip("/")
         ).filter("term", collection_id=collection_id)
->>>>>>> 203e321e
         result_count = items.count()
 
         items = items[(page - 1) * limit : page * limit]
@@ -505,30 +336,14 @@
 
         response = []
 
-<<<<<<< HEAD
-        base_url = str(kwargs["request"].base_url)
-
-        if self.extension_is_enabled("AssetSearchExtension"):
-            item_serializer = serializers.ItemAssetSearchSerializer
-        else:
-            item_serializer = serializers.ItemSerializer
-
-        for item in items:
-            response.append(item_serializer.db_to_stac(item, base_url))
-=======
         for item in items:
             response.append(self.item_serializer.db_to_stac(item, request))
->>>>>>> 203e321e
 
         # Generate the base response
         item_collection = stac_types.ItemCollection(
             type="FeatureCollection",
             features=response,
-<<<<<<< HEAD
-            links=generate_pagination_links(kwargs["request"], result_count, limit),
-=======
             links=generate_pagination_links(request, result_count, limit),
->>>>>>> 203e321e
         )
 
         # Modify response with extensions
