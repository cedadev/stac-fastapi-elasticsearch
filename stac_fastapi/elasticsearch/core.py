# encoding: utf-8
"""

"""
__author__ = 'Richard Smith'
__date__ = '11 Jun 2021'
__copyright__ = 'Copyright 2018 United Kingdom Research and Innovation'
__license__ = 'BSD - see LICENSE file in top-level package directory'
__contact__ = 'richard.d.smith@stfc.ac.uk'

# Python imports
from datetime import datetime
import logging

# Package imports
from stac_fastapi.elasticsearch.session import Session
from stac_fastapi.elasticsearch.models import database
from stac_fastapi.elasticsearch.models import serializers
from stac_fastapi.elasticsearch.pagination import generate_pagination_links
from stac_fastapi.elasticsearch.context import generate_context

# Stac FastAPI imports
from stac_fastapi.types.core import BaseCoreClient
from stac_fastapi.types.search import BaseSearchPostRequest
from stac_fastapi.types import stac as stac_types

# Stac pydantic imports
from stac_pydantic.shared import MimeTypes
from stac_pydantic.links import Relations

# CQL Filters imports
from pygeofilter.parsers.cql_json import parse as parse_json
from pygeofilter_elasticsearch import to_filter

# Third-party imports
import attr
from elasticsearch import NotFoundError
from urllib.parse import urljoin
from fastapi import HTTPException

# Typing imports
from typing import Type, Dict, Optional, List, Union
from .utils import get_queryset


logger = logging.getLogger(__name__)

NumType = Union[float, int]


@attr.s
class CoreCrudClient(BaseCoreClient):
    """
    Client for the core endpoints defined by STAC
    """

    session: Session = attr.ib(default=None)
    item_table: Type[database.ElasticsearchItem] = attr.ib(default=database.ElasticsearchItem)
    collection_table: Type[database.ElasticsearchCollection] = attr.ib(default=database.ElasticsearchCollection)

    def conformance(self, **kwargs) -> stac_types.Conformance:
        """Conformance classes.

        Called with `GET /conformance`.

        Returns:
            Conformance classes which the server conforms to.
        """

        return stac_types.Conformance(
            conformsTo=self.list_conformance_classes()
        )

    def post_search(self, search_request: Type[BaseSearchPostRequest], **kwargs) -> stac_types.ItemCollection:
        """Cross catalog search (POST).

        Called with `POST /search`.

        Args:
            search_request: search request parameters.

        Returns:
            ItemCollection containing items which match the search criteria.
        """
        request_dict = search_request.dict()

        # Be specific about the ids
        request_dict["item_ids"] = request_dict.pop("ids")
        request_dict["collection_ids"] = request_dict.pop("collections")

        items = get_queryset(self, self.item_table, **request_dict)
<<<<<<< HEAD
=======

>>>>>>> 5d095b6d
        result_count = items.count()

        response = []
        base_url = str(kwargs['request'].base_url)

        items = items.execute()

        if self.extension_is_enabled('AssetSearchExtension'):
            item_serializer = serializers.ItemAssetSearchSerializer
        else:
            item_serializer = serializers.ItemSerializer

        for item in items:
            response_item = item_serializer.db_to_stac(item, base_url)
            response.append(response_item)

        item_collection = stac_types.ItemCollection(
            type='FeatureCollection',
            features=response,
            links=generate_pagination_links(kwargs['request'], result_count, search_request.limit)

        )

        # Modify response with extensions
        if self.extension_is_enabled('ContextExtension'):
            context = generate_context(
                search_request.limit,
                result_count,
                int(getattr(search_request, 'page', 1))
            )
            item_collection['context'] = context

        if self.extension_is_enabled('ContextCollectionExtension'):
            context = item_collection.get('context', {})

            if request_dict.get('collections'):
                context['collections'] = request_dict['collections']
            else:
                context['collections'] = [c.key for c in items.aggregations.collections]

            if context:
                item_collection['context'] = context

        return item_collection

    def get_search(
            self,
            collections: Optional[List[str]] = None,
            ids: Optional[List[str]] = None,
            bbox: Optional[List[NumType]] = None,
            datetime: Optional[Union[str, datetime]] = None,
            limit: Optional[int] = 10,
            **kwargs
    ) -> stac_types.ItemCollection:
        """Cross catalog item search (GET).

        Called with `GET /search`.

        Returns:
            ItemCollection containing items which match the search criteria.
        """

        search = {
            'collection_ids': collections,
            'item_ids': ids,
            'bbox': bbox,
            'datetime': datetime,
            'limit': limit,
            **kwargs
        }

        items = get_queryset(self, self.item_table, **search)
        result_count = items.count()

        response = []
        base_url = str(kwargs['request'].base_url)

        items = items.execute()

        if self.extension_is_enabled('AssetSearchExtension'):
            item_serializer = serializers.ItemAssetSearchSerializer
        else:
            item_serializer = serializers.ItemSerializer

        for item in items:
            response_item = item_serializer.db_to_stac(item, base_url)
            response.append(response_item)

        links = generate_pagination_links(kwargs['request'], result_count, limit)

        # Create base response
        item_collection = stac_types.ItemCollection(
            type='FeatureCollection',
            features=response,
            links=links,
        )

        # Modify response with extensions
        if self.extension_is_enabled('ContextExtension'):
            context = generate_context(limit, result_count, kwargs.get('page', 1))
            item_collection['context'] = context

        if self.extension_is_enabled('ContextCollectionExtension'):
            context = item_collection.get('context', {})

            # Short circuit if there collections specified
            if collections:
                context['collections'] = collections
            else:
                context['collections'] = [c.key for c in items.aggregations.collections]

            if context:
                item_collection['context'] = context

        return item_collection

    def get_item(self, item_id: str, collection_id: str, **kwargs) -> stac_types.Item:
        """Get item by id.

        Called with `GET /collections/{collection_id}/items/{item_id}`.

        Args:
            id: Id of the item.

        Returns:
            Item.
        """
        try:
            item = self.item_table.get(id=item_id)
        except NotFoundError:
            raise (
                HTTPException(
                    status_code=404,
                    detail=f'Item: {item_id} from collection: {collection_id} not found'
                )
            )

        if not getattr(item, 'collection_id', None) == collection_id:
            raise (
                HTTPException(
                    status_code=404,
                    detail=f'Item: {item_id} from collection: {collection_id} not found'
                )
            )

        base_url = str(kwargs['request'].base_url)

        if self.extension_is_enabled('AssetSearchExtension'):
            item_serializer = serializers.ItemAssetSearchSerializer
        else:
            item_serializer = serializers.ItemSerializer

        return item_serializer.db_to_stac(item, base_url)

    def all_collections(self, **kwargs) -> Dict:
        """Get all available collections.

        Called with `GET /collections`.

        Returns:
            A list of collections.
        """
        query_params = dict(kwargs['request'].query_params)

        collections = self.collection_table.search()

        response = []

        base_url = str(kwargs['request'].base_url)

        for collection in collections:
            collection.base_url = base_url

            coll_response = serializers.CollectionSerializer.db_to_stac(
                collection, base_url
            )

            if self.extension_is_enabled('FilterExtension'):
                coll_response['links'].extend([
                    {
                        'rel': 'https://www.opengis.net/def/rel/ogc/1.0/queryables',
                        'type': MimeTypes.json,
                        'href': urljoin(base_url, f"collections/{coll_response.get('id')}/queryables")
                    }
                ])

            response.append(coll_response)

        links = [
            {
                'rel': Relations.root,
                'type': MimeTypes.json,
                'href': base_url
            },
            {
                'rel': Relations.self,
                'type': MimeTypes.json,
                'href': urljoin(base_url, 'collections')
            }
        ]

        return {
            'collections': response,
            'links': links,
        }

    def get_collection(self, collection_id: str, **kwargs) -> stac_types.Collection:
        """Get collection by id.

        Called with `GET /collections/{collection_id}`.

        Args:
            id: Id of the collection.

        Returns:
            Collection.
        """
        try:
            collection = self.collection_table.get(id=collection_id)
        except NotFoundError:
            raise (NotFoundError(404, f'Collection: {collection_id} not found'))

        base_url = str(kwargs['request'].base_url)
        collection.base_url = base_url

        collection = serializers.CollectionSerializer.db_to_stac(collection, base_url)

        if self.extension_is_enabled('FilterExtension'):
            collection['links'].append(
                {
                    "rel": "https://www.opengis.net/def/rel/ogc/1.0/queryables",
                    "type": MimeTypes.json,
                    "href": urljoin(base_url, f"collections/{collection.get('id')}/queryables")
                }
            )

        return collection

    def item_collection(
            self, collection_id: str, limit: int = 10, **kwargs
    ) -> stac_types.ItemCollection:
        """Get all items from a specific collection.

        Called with `GET /collections/{collection_id}/items`

        Args:
            id: id of the collection.
            limit: number of items to return.
            page: page number.

        Returns:
            An ItemCollection.
        """
        query_params = dict(kwargs['request'].query_params)
        page = int(query_params.get('page', '1'))
        limit = int(query_params.get('limit', '10'))

        items = self.item_table.search().filter('term', collection_id=collection_id)
        result_count = items.count()

        items = items[(page - 1) * limit:page * limit]

        # TODO: support filter parameter https://portal.ogc.org/files/96288#filter-param

        response = []

        base_url = str(kwargs['request'].base_url)

        if self.extension_is_enabled('AssetSearchExtension'):
            item_serializer = serializers.ItemAssetSearchSerializer
        else:
            item_serializer = serializers.ItemSerializer

        for item in items:
            response.append(
                item_serializer.db_to_stac(
                    item, base_url
                )
            )

        # Generate the base response
        item_collection = stac_types.ItemCollection(
            type='FeatureCollection',
            features=response,
            links=generate_pagination_links(kwargs['request'], result_count, limit)
        )

        # Modify response with extensions
        if self.extension_is_enabled('ContextExtension'):
            context = generate_context(limit, result_count, page)
            item_collection['context'] = context

        return item_collection<|MERGE_RESOLUTION|>--- conflicted
+++ resolved
@@ -89,10 +89,6 @@
         request_dict["collection_ids"] = request_dict.pop("collections")
 
         items = get_queryset(self, self.item_table, **request_dict)
-<<<<<<< HEAD
-=======
-
->>>>>>> 5d095b6d
         result_count = items.count()
 
         response = []
