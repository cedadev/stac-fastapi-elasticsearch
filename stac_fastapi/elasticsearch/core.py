# encoding: utf-8
"""

"""
__author__ = 'Richard Smith'
__date__ = '11 Jun 2021'
__copyright__ = 'Copyright 2018 United Kingdom Research and Innovation'
__license__ = 'BSD - see LICENSE file in top-level package directory'
__contact__ = 'richard.d.smith@stfc.ac.uk'

# Python imports
from datetime import datetime
import logging
from string import Template

# Package imports
from stac_fastapi.elasticsearch.session import Session
from stac_fastapi.elasticsearch.models import database
from stac_fastapi.elasticsearch.models import serializers
from stac_fastapi.elasticsearch.models.utils import Coordinates
from stac_fastapi.elasticsearch.pagination import generate_pagination_links

# Stac FastAPI imports
from stac_fastapi.types.core import BaseCoreClient
from stac_fastapi.types.search import BaseSearchPostRequest
from stac_fastapi.types import stac as stac_types

# Stac pydantic imports
from stac_pydantic.shared import MimeTypes
from stac_pydantic.links import Relations

# CQL Filters imports
from pygeofilter.parsers.cql_json import parse as parse_json
from pygeofilter_elasticsearch import to_filter

# Third-party imports
import attr
from elasticsearch import NotFoundError
from urllib.parse import urljoin
from fastapi import HTTPException

# Typing imports
from typing import Type, Dict, Any, Optional, List, Union
from elasticsearch_dsl.search import Search
from elasticsearch_dsl.query import QueryString

logger = logging.getLogger(__name__)

NumType = Union[float, int]


@attr.s
class CoreCrudClient(BaseCoreClient):
    """
    Client for the core endpoints defined by STAC
    """

    session: Session = attr.ib(default=None)
    item_table: Type[database.ElasticsearchItem] = attr.ib(default=database.ElasticsearchItem)
    collection_table: Type[database.ElasticsearchCollection] = attr.ib(default=database.ElasticsearchCollection)

    def conformance(self, **kwargs) -> stac_types.Conformance:
        """Conformance classes.

        Called with `GET /conformance`.

        Returns:
            Conformance classes which the server conforms to.
        """

        return stac_types.Conformance(
            conformsTo=self.list_conformance_classes()
        )

    def post_search(self, search_request: Type[BaseSearchPostRequest], **kwargs) -> Dict[str, Any]:
        """Cross catalog search (POST).

        Called with `POST /search`.

        Args:
            search_request: search request parameters.

        Returns:
            ItemCollection containing items which match the search criteria.
        """

        items, context = self.get_queryset(**search_request.dict())

        response = []
        base_url = str(kwargs['request'].base_url)

        for item in items:
            response_item = serializers.ItemSerializer.db_to_stac(item, base_url)
            response.append(response_item)

<<<<<<< HEAD
        return ItemCollection(
            type='FeatureCollection',
            features=response,
            links=[],
            context=context
        )

=======
        return {
            'type': 'FeatureCollection',
            'features': response,
            'links': []
        }
>>>>>>> 48e49387

    def get_queryset(self, **kwargs) -> Search:

        # base_search = BaseSearch(**kwargs)

        qs = self.item_table.search()

        if collections := kwargs.get('collections'):
            qs = qs.filter('terms', collection_id__keyword=collections)

        if items := kwargs.get('ids'):
            qs = qs.filter('terms', item_id__keyword=items)

        if bbox := kwargs.get('bbox'):
            qs = qs.filter('geo_shape', spatial__bbox={
                'shape': {
                    'type': 'envelope',
                    'coordinates': Coordinates.from_wgs84(bbox).to_geojson()
                }
            })

        if kwargs.get('datetime'):
            if start_date := kwargs.get('start_date'):
                qs = qs.filter('range', properties__datetime={'gte': start_date})

            if end_date := kwargs.get('end_date'):
                qs = qs.filter('range', properties__datetime={'lte': end_date})

        if limit := kwargs.get('limit'):
            if limit > 10000:
                raise(
                    HTTPException(
                        status_code=424,
                        detail="The number of results requested is outside the maximum window 10,000")
                      )
            qs.extra(size=limit)

        if page := kwargs.get('page'):
            qs = qs[(page-1)*limit:page*limit]

        if self.extension_is_enabled('FilterExtension'):

            field_mapping = {
                'datetime': 'properties.datetime',
                'bbox': 'spatial.bbox.coordinates'
            }

            if qfilter := kwargs.get('filter'):
                ast = parse_json(qfilter)
                qfilter = to_filter(
                    ast,
                    field_mapping,
                    field_default=Template('properties__${name}__keyword')
                )
                qs = qs.query(qfilter)

        if self.extension_is_enabled('FreeTextExtension'):
            if q := kwargs.get('q'):
                qs = qs.query(
                    QueryString(
                        query=q,
                        default_field='properties.*',
                        lenient=True
                    )
                )

        matched = qs.count()
        if self.extension_is_enabled('ContextExtension'):
            context = {
                'returned':limit if page*limit <= matched-1 else (matched-1)-(page-1)*limit,
                'limit':limit,
                'matched':matched,
            }

        return qs, context

    def get_search(
            self,
            collections: Optional[List[str]] = None,
            ids: Optional[List[str]] = None,
            bbox: Optional[List[NumType]] = None,
            datetime: Optional[Union[str, datetime]] = None,
            limit: Optional[int] = 10,
            **kwargs
    ) -> stac_types.ItemCollection:
        """Cross catalog item search (GET).

        Called with `GET /search`.

        Returns:
            ItemCollection containing items which match the search criteria.
        """
        query_params = dict(kwargs['request'].query_params)
        page = int(query_params.get('page', '1'))
        search = {
            'collections': collections,
            'ids': ids,
            'bbox': bbox,
            'datetime': datetime,
            'limit': limit,
            'page': page,
            **kwargs
        }

        items, context = self.get_queryset(**search)

        response = []
        base_url = str(kwargs['request'].base_url)

        for item in items:

            response_item = serializers.ItemSerializer.db_to_stac(item, base_url)
            response.append(response_item)

        links = generate_pagination_links(kwargs['request'])

        return stac_types.ItemCollection(
            type='FeatureCollection',
            features=response,
            links=links,
            context=context,
        )

    def get_item(self, itemId: str, collectionId: str, **kwargs) -> stac_types.Item:
        """Get item by id.

        Called with `GET /collections/{collectionId}/items/{itemId}`.

        Args:
            id: Id of the item.

        Returns:
            Item.
        """
        try:
            item = self.item_table.get(id=itemId)
        except NotFoundError:
            raise (
                HTTPException(
                    status_code=404,
                    detail=f'Item: {itemId} from collection: {collectionId} not found'
                )
            )

        if not getattr(item, 'collection_id', None) == collectionId:
            raise (
                HTTPException(
                    status_code=404,
                    detail=f'Item: {itemId} from collection: {collectionId} not found'
                )
            )

        base_url = str(kwargs['request'].base_url)

        return serializers.ItemSerializer.db_to_stac(item, base_url)

<<<<<<< HEAD
    def all_collections(self, **kwargs):
=======
    def all_collections(self, **kwargs) -> Dict:
>>>>>>> 48e49387
        """Get all available collections.

        Called with `GET /collections`.

        Returns:
            A list of collections.
        """
        query_params = dict(kwargs['request'].query_params)
        page = int(query_params.get('page', '1'))
        limit = int(query_params.get('limit', '10'))

        collections = self.collection_table.search()[(page-1)*limit:page*limit]
        response = []

        base_url = str(kwargs['request'].base_url)

        for collection in collections:
            collection.base_url = base_url

            coll_response = serializers.CollectionSerializer.db_to_stac(
                collection, base_url
            )

            if self.extension_is_enabled('FilterExtension'):
                coll_response['links'].extend([
                    {
                        'rel': 'http://www.opengis.net/def/rel/ogc/1.0/queryables',
                        'type': MimeTypes.json,
                        'href': urljoin(base_url, f"collections/{coll_response.get('id')}/queryables")
                    }
                ])


            response.append(coll_response)

        links = [
            {
                'rel': Relations.root,
                'type': MimeTypes.json,
                'href': base_url
            },
            {
                'rel': Relations.self,
                'type': MimeTypes.json,
                'href': urljoin(base_url, 'collections')
            }
        ]

        return {
            'collections':response,
            'links': links
        }

    def get_collection(self, collectionId: str, **kwargs) -> stac_types.Collection:
        """Get collection by id.

        Called with `GET /collections/{collectionId}`.

        Args:
            id: Id of the collection.

        Returns:
            Collection.
        """
        try:
            collection = self.collection_table.get(id=collectionId)
        except NotFoundError:
            raise (NotFoundError(404, f'Collection: {collectionId} not found'))

        base_url = str(kwargs['request'].base_url)
        collection.base_url = base_url

        collection = serializers.CollectionSerializer.db_to_stac(collection, base_url)

        if self.extension_is_enabled('FilterExtension'):
            collection['links'].append(
                {
                    "rel":"http://www.opengis.net/def/rel/ogc/1.0/queryables",
                    "type":MimeTypes.json,
                    "href":urljoin(base_url, f"collections/{collection.get('id')}/queryables")
                }
            )

        return collection

    def item_collection(
            self, collectionId: str, limit: int = 10,  **kwargs
    ) -> stac_types.ItemCollection:
        """Get all items from a specific collection.

        Called with `GET /collections/{collectionId}/items`

        Args:
            id: id of the collection.
            limit: number of items to return.
            page: page number.

        Returns:
            An ItemCollection.
        """
        query_params = dict(kwargs['request'].query_params)
        page = int(query_params.get('page', '1'))
        limit = int(query_params.get('limit', '10'))
<<<<<<< HEAD
        
        items = self.item_table.search().filter('term', collection_id__keyword=id)

        matched = items.count()
        
        items = items[(page-1)*limit:page*limit]

        if self.extension_is_enabled('ContextExtension'):
            context = {
                'returned':limit if page*limit <= matched-1 else (matched-1)-(page-1)*limit,
                'limit':limit,
                'matched':matched,
            }
=======

        items = self.item_table.search().filter('term', collection_id__keyword=collectionId)[(page-1)*limit:page*limit]
>>>>>>> 48e49387

        # TODO: support filter parameter https://portal.ogc.org/files/96288#filter-param

        response = []

        base_url = str(kwargs['request'].base_url)

        for item in items:
            response.append(
                serializers.ItemSerializer.db_to_stac(
                    item, base_url
                )
            )

<<<<<<< HEAD
        for item in items:
            item.base_url = base_url
            try:
                from_orm = schemas.Item.from_orm(item)
            except ValidationError:
                # Do not append if it does not validate as a STAC
                # item
                logger.warning(f'Ignoring {item.item_id}')
                continue
            response.append(from_orm)

        return ItemCollection(
            type='FeatureCollection',
            features=response,
            links=links,
            context=context,
        )
=======
        return {
            'type': 'FeatureCollection',
            'features': response,
            'links': generate_pagination_links(kwargs['request'])
        }
>>>>>>> 48e49387
<|MERGE_RESOLUTION|>--- conflicted
+++ resolved
@@ -93,21 +93,12 @@
             response_item = serializers.ItemSerializer.db_to_stac(item, base_url)
             response.append(response_item)
 
-<<<<<<< HEAD
-        return ItemCollection(
-            type='FeatureCollection',
-            features=response,
-            links=[],
-            context=context
-        )
-
-=======
         return {
             'type': 'FeatureCollection',
             'features': response,
-            'links': []
+            'links': [],
+            'context': context,
         }
->>>>>>> 48e49387
 
     def get_queryset(self, **kwargs) -> Search:
 
@@ -264,11 +255,7 @@
 
         return serializers.ItemSerializer.db_to_stac(item, base_url)
 
-<<<<<<< HEAD
-    def all_collections(self, **kwargs):
-=======
     def all_collections(self, **kwargs) -> Dict:
->>>>>>> 48e49387
         """Get all available collections.
 
         Called with `GET /collections`.
@@ -372,9 +359,8 @@
         query_params = dict(kwargs['request'].query_params)
         page = int(query_params.get('page', '1'))
         limit = int(query_params.get('limit', '10'))
-<<<<<<< HEAD
         
-        items = self.item_table.search().filter('term', collection_id__keyword=id)
+        items = self.item_table.search().filter('term', collection_id__keyword=collectionId)
 
         matched = items.count()
         
@@ -386,10 +372,6 @@
                 'limit':limit,
                 'matched':matched,
             }
-=======
-
-        items = self.item_table.search().filter('term', collection_id__keyword=collectionId)[(page-1)*limit:page*limit]
->>>>>>> 48e49387
 
         # TODO: support filter parameter https://portal.ogc.org/files/96288#filter-param
 
@@ -404,7 +386,6 @@
                 )
             )
 
-<<<<<<< HEAD
         for item in items:
             item.base_url = base_url
             try:
@@ -416,16 +397,9 @@
                 continue
             response.append(from_orm)
 
-        return ItemCollection(
-            type='FeatureCollection',
-            features=response,
-            links=links,
-            context=context,
-        )
-=======
         return {
             'type': 'FeatureCollection',
             'features': response,
-            'links': generate_pagination_links(kwargs['request'])
-        }
->>>>>>> 48e49387
+            'links': generate_pagination_links(kwargs['request']),
+            'context': context,
+        }