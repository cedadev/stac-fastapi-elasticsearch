--- conflicted
+++ resolved
@@ -8,31 +8,16 @@
 __license__ = "BSD - see LICENSE file in top-level package directory"
 __contact__ = "richard.d.smith@stfc.ac.uk"
 
-<<<<<<< HEAD
-from typing import Dict, List, Optional
-
-from elasticsearch_dsl import DateRange, Document, GeoShape, InnerDoc, Nested
-from stac_fastapi.elasticsearch.config import settings
-from stac_fastapi.types.links import CollectionLinks, ItemLinks
-from stac_fastapi_asset_search.types import AssetLinks
-
-from .utils import Coordinates, rgetattr
-
-DEFAULT_EXTENT = {
-    "temporal": [[None, None]],
-    "spatial": [[-180, -90, 180, 90]],
-}
-STAC_VERSION_DEFAULT = "1.0.0"
-=======
 from typing import Optional
 from urllib.parse import urljoin
 
 from elasticsearch_dsl import DateRange, Document, GeoShape, Index, InnerDoc, Search
-from stac_fastapi.elasticsearch.config import settings
 from stac_fastapi.types.links import CollectionLinks, ItemLinks
 from stac_fastapi_asset_search.types import AssetLinks
 from stac_pydantic.shared import MimeTypes
 
+from stac_fastapi.elasticsearch.config import settings
+
 from .utils import Coordinates, rgetattr
 
 DEFAULT_EXTENT = {"temporal": [[None, None]], "spatial": [[-180, -90, 180, 90]]}
@@ -59,7 +44,6 @@
 collections = Index(COLLECTION_INDEXES[0])
 items = Index(ITEM_INDEXES[0])
 assets = Index(ASSET_INDEXES[0])
->>>>>>> c4eb37b8
 
 
 class Extent(InnerDoc):
@@ -68,21 +52,6 @@
     spatial = GeoShape()
 
 
-<<<<<<< HEAD
-class ElasticsearchCollection(Document):
-    """
-    Collection class
-    """
-
-    type = "Collection"
-    extent = Nested(Extent)
-
-    @classmethod
-    def search(cls, **kwargs):
-        s = super().search(**kwargs)
-        s = s.filter("term", type="collection")
-        return s
-=======
 class STACDocument(Document):
 
     extensions: list
@@ -97,6 +66,9 @@
         if self.extensions:
             return any((type(ext).__name__ == extension for ext in self.extensions))
         return False
+
+    def get_id(self) -> str:
+        return self.get_id()
 
     def get_stac_extensions(self) -> list:
         """
@@ -144,42 +116,13 @@
             # .exclude("term", properties__categories__keyword="hidden")
             # .filter("exists", field="filepath_type_location")
         )
->>>>>>> c4eb37b8
 
     @classmethod
     def _matches(cls, hit):
         # override _matches to match indices in a pattern instead of just ALIAS
         return True
 
-<<<<<<< HEAD
-    def get_id(self) -> str:
-        return self.meta.id
-
-    def get_stac_extensions(self) -> list:
-        return getattr(self, "stac_version", [])
-
-    def get_stac_version(self) -> str:
-        return getattr(self, "stac_version", STAC_VERSION_DEFAULT)
-
-    def get_stac_title(self) -> str:
-        return getattr(self, "stac_title", "")
-
-    def get_stac_description(self) -> str:
-        return getattr(self, "stac_description", "")
-
-    def get_keywords(self) -> list:
-        return getattr(self, "keywords", [])
-
-    def get_stac_license(self) -> str:
-        return getattr(self, "stac_license", "")
-
-    def get_stac_version(self) -> list:
-        return getattr(self, "stac_providers", [])
-
-    def get_summaries(self) -> Optional[Dict]:
-=======
     def get_properties(self) -> dict:
->>>>>>> c4eb37b8
         """
         Return properties
         """
@@ -193,17 +136,11 @@
         Return a WGS84 formatted bbox
         """
         try:
-<<<<<<< HEAD
-            return getattr(self, "summaries").to_dict()
-        except AttributeError:
-            return {}
-=======
             coordinates = rgetattr(self, "spatial.bbox.coordinates")
         except AttributeError:
             return
 
         return Coordinates.from_geojson(coordinates).to_wgs84()
->>>>>>> c4eb37b8
 
     def get_item_id(self) -> str:
         """
@@ -213,16 +150,9 @@
 
     def get_roles(self) -> list:
         """
-<<<<<<< HEAD
-        try:
-            extent = getattr(self, "extent")
-        except AttributeError:
-            return DEFAULT_EXTENT
-=======
         Return roles
         """
         return list(getattr(self.get_properties(), "categories", []))
->>>>>>> c4eb37b8
 
     def get_uri(self) -> list:
         """
@@ -237,46 +167,6 @@
         if getattr(self, "media_type", "POSIX") == "POSIX":
             return f"{settings.posix_download_url}{self.get_uri()}"
 
-<<<<<<< HEAD
-        try:
-            coordinates = Coordinates.from_geojson(extent.spatial.coordinates)
-        except AttributeError:
-            coordinates = Coordinates.from_wgs84(DEFAULT_EXTENT["spatial"][0])
-
-        return dict(
-            temporal=dict(interval=[[lower, upper]]),
-            spatial=dict(bbox=[coordinates.to_wgs84()]),
-        )
-
-    def get_links(self, base_url) -> list:
-        return CollectionLinks(
-            collection_id=self.get_id(), base_url=base_url
-        ).create_links()
-
-
-class ElasticsearchItem(Document):
-    type = "Feature"
-
-    @classmethod
-    def search(cls, **kwargs):
-        s = super().search(**kwargs)
-        s = s.filter("term", type="item")
-
-        return s
-
-    @classmethod
-    def _matches(cls, hit):
-        # override _matches to match indices in a pattern instead of just ALIAS
-        # hit is the raw dict as returned by elasticsearch
-        return True
-
-    def search_assets(self):
-        s = ElasticsearchAsset.search()
-        s = s.filter("term", item_id=self.meta.id)
-        s = s.exclude("term", categories="hidden")
-        s = s.filter("exists", field="location")
-        return s
-=======
         return self.get_uri()
 
     def get_media_type(self) -> str:
@@ -308,7 +198,7 @@
             base_url=base_url,
             collection_id=collection_id,
             item_id=self.get_item_id(),
-            asset_id=self.meta.id,
+            asset_id=self.get_id(),
         ).create_links()
 
 
@@ -320,7 +210,7 @@
 
     @classmethod
     def search(cls, **kwargs):
-        return super().search(**kwargs).filter("term", type="item")
+        return super().search(**kwargs)
 
     # @classmethod
     # def _matches(cls, hit):
@@ -333,41 +223,12 @@
             ElasticsearchAsset.search()
             .exclude("term", properties__categories="hidden")
             .filter("exists", field="properties.uri")
-            .filter("term", item_id=self.meta.id)
+            .filter("term", item_id=self.get_id())
         )
->>>>>>> c4eb37b8
 
         return asset_search
 
     @property
-<<<<<<< HEAD
-    def metadata_assets(self):
-        s = self.search_assets()
-        s = s.exclude("term", categories="data")
-        return list(s.scan())
-
-    def get_id(self) -> str:
-        return self.meta.id
-
-    def get_stac_extensions(self) -> list:
-        return getattr(self, "stac_version", [])
-
-    def get_stac_version(self) -> str:
-        return getattr(self, "stac_version", STAC_VERSION_DEFAULT)
-
-    def get_stac_assets(self) -> dict:
-        return {asset.meta.id: asset.to_stac() for asset in self.assets}
-
-    def get_stac_metadata_assets(self) -> dict:
-        return {asset.meta.id: asset.to_stac() for asset in self.metadata_assets}
-
-    def get_properties(self) -> dict:
-
-        try:
-            properties = getattr(self, "properties")
-        except AttributeError:
-            return {}
-=======
     def elasticsearch_assets(self) -> list:
         """
         Return elasticsearch assets
@@ -381,14 +242,13 @@
         """
         Return stac assets
         """
-        return {asset.meta.id: asset.to_stac() for asset in self.elasticsearch_assets}
+        return {asset.get_id(): asset.to_stac() for asset in self.elasticsearch_assets}
 
     def get_properties(self) -> dict:
         """
         Return properties
         """
         properties = getattr(self, "properties", {})
->>>>>>> c4eb37b8
 
         if not hasattr(self, "datetime"):
             if "start_datetime" not in properties or "end_datetime" not in properties:
@@ -397,13 +257,6 @@
 
         return properties.to_dict() if not isinstance(properties, dict) else {}
 
-    def get_item_links(self, base_url) -> list:
-        return ItemLinks(
-            base_url=base_url,
-            collection_id=self.get_collection_id(),
-            item_id=self.get_id(),
-        ).create_links()
-
     def get_bbox(self):
         """
         Return a WGS84 formatted bbox
@@ -421,28 +274,26 @@
     def get_geometry(self):
         ...
 
+    def get_license(self) -> str:
+        return getattr(self, "license", "")
+
+    def get_providers(self) -> list:
+        return getattr(self, "providers", [])
+
     def get_collection_id(self) -> str:
         """
         Return the collection id
         """
-<<<<<<< HEAD
-        try:
-            return getattr(self, "collection_id")
-        except AttributeError:
-            return
-
-=======
         return getattr(self, "collection_id", None)
->>>>>>> c4eb37b8
-
-    def get_links(self, base_url) -> list:
+
+    def get_links(self, base_url: str) -> list:
         """
         Returns list of links
         """
         links = ItemLinks(
             base_url=base_url,
-            collection_id=self.collection_id,
-            item_id=self.meta.id,
+            collection_id=self.get_collection_id(),
+            item_id=self.get_id(),
         ).create_links()
 
         if self.extension_is_enabled("ContextCollectionExtension"):
@@ -452,7 +303,7 @@
                     type=MimeTypes.json,
                     href=urljoin(
                         base_url,
-                        f"collections/{self.collection_id}/items/{self.meta.id}/assets",
+                        f"collections/{self.get_collection_id()}/items/{self.get_id()}/assets",
                     ),
                 )
             )
@@ -466,109 +317,35 @@
     Collection class
     """
 
-<<<<<<< HEAD
-    type = "Feature"
-=======
     type = "Collection"
     index_key: str = "COLLECTION_INDEX"
     indexes: list = COLLECTION_INDEXES
->>>>>>> c4eb37b8
 
     @classmethod
     def search(cls, **kwargs):
         return super().search(**kwargs).filter("term", type="collection")
 
-<<<<<<< HEAD
-        return s
-
-=======
->>>>>>> c4eb37b8
     @classmethod
     def _matches(cls, hit):
         # override _matches to match indices in a pattern instead of just ALIAS
         # hit is the raw dict as returned by elasticsearch
         return True
 
-<<<<<<< HEAD
-    def get_id(self) -> str:
-        return self.meta.id
-
-    def get_stac_extensions(self) -> list:
-        return getattr(self, "stac_version", [])
-
-    def get_stac_version(self) -> str:
-        return getattr(self, "stac_version", STAC_VERSION_DEFAULT)
-
-    def get_properties(self) -> Dict:
-
-        try:
-            properties = getattr(self, "properties")
-        except AttributeError:
-            return {}
-
-        return properties.to_dict()
-
-    def get_bbox(self):
-=======
     def get_summaries(self) -> Optional[dict]:
->>>>>>> c4eb37b8
         """
         Turns the elastic-dsl AttrDict into a dict or None
 
         """
         properties = getattr(self, "properties", {})
 
-<<<<<<< HEAD
-        try:
-            coordinates = rgetattr(self, "spatial.bbox.coordinates")
-        except AttributeError:
-            return
-
-        return Coordinates.from_geojson(coordinates).to_wgs84()
-=======
         return properties.to_dict() if not isinstance(properties, dict) else {}
->>>>>>> c4eb37b8
 
     def get_extent(self) -> dict:
         """
-<<<<<<< HEAD
-        try:
-            return getattr(self, "item_id")
-        except AttributeError:
-            return
-
-    def get_roles(self) -> Optional[List]:
-
-        try:
-            roles = getattr(self, "categories")
-        except AttributeError:
-            return
-
-        return list(roles)
-=======
         Takes the elastic-dsl Document and extracts the
         extent information from it.
->>>>>>> c4eb37b8
-
-        """
-<<<<<<< HEAD
-        if getattr(self, "media_type", "POSIX") == "POSIX":
-            return f"{settings.posix_download_url}{self.location}"
-        else:
-            return self.href
-
-    def get_size(self) -> int:
-
-        try:
-            return getattr(self, "size")
-        except AttributeError:
-            return
-
-    def get_media_type(self) -> str:
-
-        try:
-            return getattr(self, "media_type")
-=======
+
+        """
         extent = getattr(self, "extent", DEFAULT_EXTENT)
 
         try:
@@ -578,16 +355,11 @@
 
             lower = lower.isoformat() if lower else None
             upper = upper.isoformat() if upper else None
->>>>>>> c4eb37b8
         except AttributeError:
             lower, upper = None, None
 
         try:
-<<<<<<< HEAD
-            return getattr(self, "filename")
-=======
             coordinates = Coordinates.from_geojson(extent.spatial.coordinates)
->>>>>>> c4eb37b8
         except AttributeError:
             coordinates = Coordinates.from_wgs84(DEFAULT_EXTENT["spatial"][0])
 
@@ -596,71 +368,28 @@
             spatial=dict(bbox=[coordinates.to_wgs84()]),
         )
 
-<<<<<<< HEAD
-        try:
-            return getattr(self, "modified_time")
-        except AttributeError:
-            return
-=======
     def get_keywords(self) -> list:
         return getattr(self, "keywords", [])
->>>>>>> c4eb37b8
 
     def get_title(self) -> str:
         return getattr(self, "title", "")
 
-<<<<<<< HEAD
-        try:
-            return getattr(self, "magic_number")
-        except AttributeError:
-            return
-=======
     def get_description(self) -> str:
         return getattr(self, "description", "")
->>>>>>> c4eb37b8
 
     def get_license(self) -> str:
         return getattr(self, "license", "")
 
-<<<<<<< HEAD
-        try:
-            return getattr(self, "extension")
-        except AttributeError:
-            return
-
-    def get_links(self, base_url, collection_id) -> list:
-
-        return AssetLinks(
-            base_url=base_url,
-            collection_id=collection_id,
-            item_id=self.get_item_id(),
-            asset_id=self.get_id(),
-        ).create_links()
-
-    def to_stac(self) -> Dict:
-=======
     def get_providers(self) -> list:
         return getattr(self, "providers", [])
 
-    def get_links(self, base_url) -> list:
->>>>>>> c4eb37b8
+    def get_links(self, base_url: str) -> list:
         """
         Returns list of links
         """
-<<<<<<< HEAD
-
-        asset = dict(
-            href=self.get_url(),
-            type=getattr(self, "magic_number", None),
-            title=getattr(self, "filename", None),
-            roles=self.get_roles(),
-        )
-
-        return asset
-=======
         collection_links = CollectionLinks(
             base_url=base_url,
-            collection_id=self.meta.id,
+            collection_id=self.get_id(),
         ).create_links()
 
         if self.extension_is_enabled("FilterExtension"):
@@ -670,10 +399,9 @@
                     "type": MimeTypes.json,
                     "href": urljoin(
                         base_url,
-                        f"collections/{self.meta.id}/queryables",
+                        f"collections/{self.get_id()}/queryables",
                     ),
                 }
             )
 
-        return collection_links
->>>>>>> c4eb37b8
+        return collection_links