# encoding: utf-8
"""

"""
<<<<<<< HEAD
__author__ = "Richard Smith"
__date__ = "14 Jun 2021"
__copyright__ = "Copyright 2018 United Kingdom Research and Innovation"
__license__ = "BSD - see LICENSE file in top-level package directory"
__contact__ = "richard.d.smith@stfc.ac.uk"

from typing import Dict, List, Optional
=======
__author__ = 'Richard Smith'
__date__ = '14 Jun 2021'
__copyright__ = 'Copyright 2018 United Kingdom Research and Innovation'
__license__ = 'BSD - see LICENSE file in top-level package directory'
__contact__ = 'richard.d.smith@stfc.ac.uk'

from stac_fastapi.elasticsearch.config import settings

from elasticsearch_dsl import Document, InnerDoc, Nested
from elasticsearch_dsl import DateRange, GeoShape
from .utils import Coordinates, rgetattr
>>>>>>> 68f8e8a6

from elasticsearch_dsl import DateRange, Document, GeoShape, InnerDoc, Nested

from stac_fastapi.elasticsearch.config import settings

from .utils import Coordinates, rgetattr

DEFAULT_EXTENT = {"temporal": [[None, None]], "spatial": [[-180, -90, 180, 90]]}


class Extent(InnerDoc):

    temporal = DateRange()
    spatial = GeoShape()


class ElasticsearchCollection(Document):
    """
    Collection class
    """

    type = "Collection"
    extent = Nested(Extent)

    @classmethod
    def search(cls, **kwargs):
        s = super().search(**kwargs)
        s = s.filter("term", type="collection")
        return s

    @classmethod
    def _matches(cls, hit):
        # override _matches to match indices in a pattern instead of just ALIAS
        # hit is the raw dict as returned by elasticsearch
        return True

    def get_summaries(self) -> Optional[Dict]:
        """
        Turns the elastic-dsl AttrDict into a dict or None

        """
        try:
            summaries = getattr(self, "properties")
        except AttributeError:
            return

        if summaries:
            return summaries.to_dict()
        return

    def get_extent(self) -> Dict:
        """
        Takes the elastic-dsl Document and extracts the
        extent information from it.

        """
        try:
            extent = getattr(self, "extent")
        except AttributeError:
            return DEFAULT_EXTENT

        try:
            # Throw away inclusivity flag with _
            lower, _ = extent.temporal.lower
            upper, _ = extent.temporal.upper

            lower = lower.isoformat() if lower else None
            upper = upper.isoformat() if upper else None
        except AttributeError:
            lower, upper = None, None

        try:
            coordinates = Coordinates.from_geojson(extent.spatial.coordinates)
        except AttributeError:
            coordinates = Coordinates.from_wgs84(DEFAULT_EXTENT["spatial"][0])

        return dict(
            temporal=dict(interval=[[lower, upper]]),
            spatial=dict(bbox=[coordinates.to_wgs84()]),
        )

    def get_keywords(self) -> Optional[List]:
        try:
            keywords = getattr(self, "keywords")
        except AttributeError:
            return

        return list(keywords)


class ElasticsearchItem(Document):
    type = "Feature"

    @classmethod
    def search(cls, **kwargs):
        s = super().search(**kwargs)
        s = s.filter("term", type="item")

        return s

    @classmethod
    def _matches(cls, hit):
        # override _matches to match indices in a pattern instead of just ALIAS
        # hit is the raw dict as returned by elasticsearch
        return True

    def search_assets(self):
        s = ElasticsearchAsset.search()
        s = s.filter("term", item_id=self.meta.id)
        s = s.exclude("term", properties__categories="hidden")
        s = s.filter("exists", field="properties.uri")
        return s

    @property
    def assets(self):
        return list(self.search_assets().scan())

    @property
    def metadata_assets(self):
        s = self.search_assets()
        s = s.exclude("term", properties__categories="data")
        return list(s.scan())

    def get_stac_assets(self):
        return {asset.meta.id: asset.to_stac() for asset in self.assets}

    def get_stac_metadata_assets(self):
        return {asset.meta.id: asset.to_stac() for asset in self.metadata_assets}

    def get_properties(self) -> Dict:

        try:
            properties = getattr(self, "properties")
        except AttributeError:
            return {}

<<<<<<< HEAD
        if not hasattr(self, "datetime"):
=======
        if not hasattr(self, 'datetime'):
>>>>>>> 68f8e8a6
            if "start_datetime" not in properties or "end_datetime" not in properties:
                properties["start_datetime"] = None
                properties["end_datetime"] = None

        return properties.to_dict()

    def get_bbox(self):
        """
        Return a WGS84 formatted bbox

        :return:
        """

        try:
<<<<<<< HEAD
            coordinates = rgetattr(self, "spatial.bbox.coordinates")
=======
            coordinates = rgetattr(self, 'spatial.bbox.coordinates')
>>>>>>> 68f8e8a6
        except AttributeError:
            return

        return Coordinates.from_geojson(coordinates).to_wgs84()

    def get_geometry(self):
        ...

    def get_collection_id(self) -> str:
        """
        Return the collection id
        """
        try:
            return getattr(self, "collection_id")
        except AttributeError:
            return


class ElasticsearchAsset(Document):

    type = "Feature"

    @classmethod
    def search(cls, **kwargs):
        s = super().search(**kwargs)
        # s = s.exclude('term', properties__categories__keyword='hidden')
        # s = s.filter('exists', field='filepath_type_location')

        return s

    @classmethod
    def _matches(cls, hit):
        # override _matches to match indices in a pattern instead of just ALIAS
        return True

    def get_properties(self) -> Dict:

        try:
            properties = getattr(self, "properties")
        except AttributeError:
            return {}

        return properties.to_dict()

    def get_bbox(self):
        """
        Return a WGS84 formatted bbox

        :return:
        """

        try:
            coordinates = rgetattr(self, "spatial.bbox.coordinates")
        except AttributeError:
            return

        return Coordinates.from_geojson(coordinates).to_wgs84()

    def get_item_id(self) -> str:
        """
        Return the item id
        """
        try:
            return getattr(self, "item_id")
        except AttributeError:
            return

    def get_roles(self) -> Optional[List]:

        try:
            properties = getattr(self, "properties")
            roles = getattr(properties, "categories")

        except AttributeError:
            return

        return list(roles)

    def get_url(self) -> str:
        """
        Convert the path into a url where you can access the asset
        """
<<<<<<< HEAD
        if getattr(self, "media_type", "POSIX") == "POSIX":
            return f"{settings.posix_download_url}{self.properties.uri}"
        else:
            return self.properties.uri
=======
        if getattr(self, 'media_type', 'POSIX') == 'POSIX':
            return f'{settings.posix_download_url}{self.location}'
        else:
            return self.href
    
    def get_size(self) -> int:

        try:
            return getattr(self, 'size')
        except AttributeError:
            return
>>>>>>> 68f8e8a6

    def get_media_type(self) -> str:

        try:
            return getattr(self, "media_type")
        except AttributeError:
            return

    def to_stac(self) -> Dict:
        """
        Convert Elasticsearch DSL asset into a STAC asset.
        """

        properties = getattr(self, "properties", {})

        asset = dict(
            href=self.get_url(),
<<<<<<< HEAD
            type=getattr(properties, "magic_number", None),
            title=getattr(properties, "filename", None),
            roles=self.get_roles(),
=======
            type=getattr(self, 'magic_number', None),
            title=getattr(self, 'filename', None),
            roles=self.get_roles()
>>>>>>> 68f8e8a6
        )

        return asset<|MERGE_RESOLUTION|>--- conflicted
+++ resolved
@@ -2,7 +2,6 @@
 """
 
 """
-<<<<<<< HEAD
 __author__ = "Richard Smith"
 __date__ = "14 Jun 2021"
 __copyright__ = "Copyright 2018 United Kingdom Research and Innovation"
@@ -10,19 +9,6 @@
 __contact__ = "richard.d.smith@stfc.ac.uk"
 
 from typing import Dict, List, Optional
-=======
-__author__ = 'Richard Smith'
-__date__ = '14 Jun 2021'
-__copyright__ = 'Copyright 2018 United Kingdom Research and Innovation'
-__license__ = 'BSD - see LICENSE file in top-level package directory'
-__contact__ = 'richard.d.smith@stfc.ac.uk'
-
-from stac_fastapi.elasticsearch.config import settings
-
-from elasticsearch_dsl import Document, InnerDoc, Nested
-from elasticsearch_dsl import DateRange, GeoShape
-from .utils import Coordinates, rgetattr
->>>>>>> 68f8e8a6
 
 from elasticsearch_dsl import DateRange, Document, GeoShape, InnerDoc, Nested
 
@@ -159,11 +145,7 @@
         except AttributeError:
             return {}
 
-<<<<<<< HEAD
         if not hasattr(self, "datetime"):
-=======
-        if not hasattr(self, 'datetime'):
->>>>>>> 68f8e8a6
             if "start_datetime" not in properties or "end_datetime" not in properties:
                 properties["start_datetime"] = None
                 properties["end_datetime"] = None
@@ -178,11 +160,7 @@
         """
 
         try:
-<<<<<<< HEAD
             coordinates = rgetattr(self, "spatial.bbox.coordinates")
-=======
-            coordinates = rgetattr(self, 'spatial.bbox.coordinates')
->>>>>>> 68f8e8a6
         except AttributeError:
             return
 
@@ -265,24 +243,10 @@
         """
         Convert the path into a url where you can access the asset
         """
-<<<<<<< HEAD
         if getattr(self, "media_type", "POSIX") == "POSIX":
             return f"{settings.posix_download_url}{self.properties.uri}"
         else:
             return self.properties.uri
-=======
-        if getattr(self, 'media_type', 'POSIX') == 'POSIX':
-            return f'{settings.posix_download_url}{self.location}'
-        else:
-            return self.href
-    
-    def get_size(self) -> int:
-
-        try:
-            return getattr(self, 'size')
-        except AttributeError:
-            return
->>>>>>> 68f8e8a6
 
     def get_media_type(self) -> str:
 
@@ -300,15 +264,9 @@
 
         asset = dict(
             href=self.get_url(),
-<<<<<<< HEAD
             type=getattr(properties, "magic_number", None),
             title=getattr(properties, "filename", None),
             roles=self.get_roles(),
-=======
-            type=getattr(self, 'magic_number', None),
-            title=getattr(self, 'filename', None),
-            roles=self.get_roles()
->>>>>>> 68f8e8a6
         )
 
         return asset