--- conflicted
+++ resolved
@@ -8,18 +8,6 @@
 __license__ = "BSD - see LICENSE file in top-level package directory"
 __contact__ = "richard.d.smith@stfc.ac.uk"
 
-<<<<<<< HEAD
-from fnmatch import fnmatch
-from typing import Dict, List, Optional
-
-from elasticsearch_dsl import DateRange, Document, GeoShape, InnerDoc, Nested
-
-from stac_fastapi.elasticsearch.config import settings
-
-from .utils import Coordinates, rgetattr
-
-DEFAULT_EXTENT = {"temporal": [[None, None]], "spatial": [[-180, -90, 180, 90]]}
-=======
 from typing import Optional
 from urllib.parse import urljoin
 
@@ -57,7 +45,6 @@
 collections = Index(COLLECTION_INDEXES[0])
 items = Index(ITEM_INDEXES[0])
 assets = Index(ASSET_INDEXES[0])
->>>>>>> 203e321e
 
 
 class Extent(InnerDoc):
@@ -66,21 +53,6 @@
     spatial = GeoShape()
 
 
-<<<<<<< HEAD
-class ElasticsearchCollection(Document):
-    """
-    Collection class
-    """
-
-    type = "Collection"
-    extent = Nested(Extent)
-
-    @classmethod
-    def search(cls, **kwargs):
-        s = super().search(**kwargs)
-        s = s.filter("term", type="collection")
-        return s
-=======
 class STACDocument(Document):
 
     extensions: list
@@ -142,7 +114,6 @@
             # .exclude("term", properties__categories__keyword="hidden")
             # .filter("exists", field="filepath_type_location")
         )
->>>>>>> 203e321e
 
     @classmethod
     def _matches(cls, hit):
@@ -163,11 +134,7 @@
         Return a WGS84 formatted bbox
         """
         try:
-<<<<<<< HEAD
-            summaries = getattr(self, "summaries")
-=======
             coordinates = rgetattr(self, "spatial.bbox.coordinates")
->>>>>>> 203e321e
         except AttributeError:
             return
 
@@ -181,16 +148,9 @@
 
     def get_roles(self) -> list:
         """
-<<<<<<< HEAD
-        try:
-            extent = getattr(self, "extent")
-        except AttributeError:
-            return DEFAULT_EXTENT
-=======
         Return roles
         """
         return list(getattr(self.get_properties(), "categories", []))
->>>>>>> 203e321e
 
     def get_uri(self) -> list:
         """
@@ -205,23 +165,6 @@
         if getattr(self, "media_type", "POSIX") == "POSIX":
             return f"{settings.posix_download_url}{self.get_uri()}"
 
-<<<<<<< HEAD
-        try:
-            coordinates = Coordinates.from_geojson(extent.spatial.coordinates)
-        except AttributeError:
-            coordinates = Coordinates.from_wgs84(DEFAULT_EXTENT["spatial"][0])
-
-        return dict(
-            temporal=dict(interval=[[lower, upper]]),
-            spatial=dict(bbox=[coordinates.to_wgs84()]),
-        )
-
-    def get_keywords(self) -> Optional[List]:
-        try:
-            keywords = getattr(self, "keywords")
-        except AttributeError:
-            return
-=======
         return self.get_uri()
 
     def get_media_type(self) -> str:
@@ -244,7 +187,6 @@
         )
 
         return asset
->>>>>>> 203e321e
 
     def get_links(self, base_url: str, collection_id: str) -> list:
         """
@@ -258,30 +200,6 @@
         ).create_links()
 
 
-<<<<<<< HEAD
-class ElasticsearchItem(Document):
-    type = "Feature"
-
-    @classmethod
-    def search(cls, **kwargs):
-        s = super().search(**kwargs)
-        s = s.filter("term", type="item")
-
-        return s
-
-    @classmethod
-    def _matches(cls, hit):
-        # override _matches to match indices in a pattern instead of just ALIAS
-        # hit is the raw dict as returned by elasticsearch
-        return True
-
-    def search_assets(self):
-        s = ElasticsearchAsset.search()
-        s = s.filter("term", item_id=self.meta.id)
-        s = s.exclude("term", catagories="hidden")
-        # s = s.filter("exists", field="location")
-        return s
-=======
 @items.document
 class ElasticsearchItem(STACDocument):
     type = "Feature"
@@ -305,54 +223,42 @@
             .filter("exists", field="properties.uri")
             .filter("term", item_id=self.meta.id)
         )
->>>>>>> 203e321e
 
         return asset_search
 
     @property
-<<<<<<< HEAD
+    def elasticsearch_assets(self) -> list:
+        """
+        Return elasticsearch assets
+        """
+        if self.extension_is_enabled("ContextCollectionExtension"):
+            return []
+
+        return list(self.asset_search().scan())
+
+    @property
     def metadata_assets(self):
-        s = self.search_assets()
+        s = self.asset_search()
         s = s.exclude("term", properties__catagories="data")
         return list(s.scan())
 
     @property
     def data_assets_count(self):
-        s = self.search_assets()
+        s = self.asset_search()
         s = s.filter("term", properties__catagories="data")
         return s.count()
 
-    def get_stac_assets(self):
-        return {asset.meta.id: asset.to_stac() for asset in self.assets}
-=======
-    def elasticsearch_assets(self) -> list:
-        """
-        Return elasticsearch assets
-        """
-        if self.extension_is_enabled("ContextCollectionExtension"):
-            return []
->>>>>>> 203e321e
-
-        return list(self.asset_search().scan())
-
     def get_stac_assets(self) -> dict:
         """
         Return stac assets
         """
         return {asset.meta.id: asset.to_stac() for asset in self.elasticsearch_assets}
 
-<<<<<<< HEAD
-        try:
-            properties = getattr(self, "properties")
-        except AttributeError:
-            return {}
-=======
     def get_properties(self) -> dict:
         """
         Return properties
         """
         properties = getattr(self, "properties", {})
->>>>>>> 203e321e
 
         if not hasattr(self, "datetime"):
             if "start_datetime" not in properties or "end_datetime" not in properties:
@@ -382,15 +288,7 @@
         """
         Return the collection id
         """
-<<<<<<< HEAD
-        try:
-            return getattr(self, "collection_id")
-        except AttributeError:
-            return
-
-=======
         return getattr(self, "collection_id", None)
->>>>>>> 203e321e
 
     def get_links(self, base_url) -> list:
         """
@@ -423,101 +321,35 @@
     Collection class
     """
 
-<<<<<<< HEAD
-    type = "Feature"
-=======
     type = "Collection"
     index_key: str = "COLLECTION_INDEX"
     indexes: list = COLLECTION_INDEXES
->>>>>>> 203e321e
 
     @classmethod
     def search(cls, **kwargs):
         return super().search(**kwargs).filter("term", type="collection")
 
-<<<<<<< HEAD
-        return s
-
-=======
->>>>>>> 203e321e
     @classmethod
     def _matches(cls, hit):
         # override _matches to match indices in a pattern instead of just ALIAS
         # hit is the raw dict as returned by elasticsearch
         return True
 
-<<<<<<< HEAD
-    def get_properties(self) -> Dict:
-
-        try:
-            properties = getattr(self, "properties")
-        except AttributeError:
-            return {}
-
-        return properties.to_dict()
-
-    def get_bbox(self):
-=======
     def get_summaries(self) -> Optional[dict]:
->>>>>>> 203e321e
         """
         Turns the elastic-dsl AttrDict into a dict or None
 
         """
         properties = getattr(self, "properties", {})
 
-<<<<<<< HEAD
-        try:
-            coordinates = rgetattr(self, "spatial.bbox.coordinates")
-        except AttributeError:
-            return
-
-        return Coordinates.from_geojson(coordinates).to_wgs84()
-=======
         return properties.to_dict() if not isinstance(properties, dict) else {}
->>>>>>> 203e321e
 
     def get_extent(self) -> dict:
         """
-<<<<<<< HEAD
-        try:
-            return getattr(self, "item_id")
-        except AttributeError:
-            return
-
-    def get_roles(self) -> Optional[List]:
-
-        try:
-            properties = getattr(self, "properties")
-            roles = getattr(properties, "catagories")
-        except AttributeError:
-            return
-
-        return list(roles)
-=======
         Takes the elastic-dsl Document and extracts the
         extent information from it.
->>>>>>> 203e321e
-
-        """
-<<<<<<< HEAD
-        if getattr(self, "media_type", "POSIX") == "POSIX":
-            return f"{settings.posix_download_url}{self.properties.uri}"
-        else:
-            return self.properties.href
-
-    def get_size(self) -> int:
-
-        try:
-            return getattr(self, "size")
-        except AttributeError:
-            return
-
-    def get_media_type(self) -> str:
-
-        try:
-            return getattr(self, "media_type")
-=======
+
+        """
         extent = getattr(self, "extent", DEFAULT_EXTENT)
 
         try:
@@ -527,16 +359,11 @@
 
             lower = lower.isoformat() if lower else None
             upper = upper.isoformat() if upper else None
->>>>>>> 203e321e
         except AttributeError:
             lower, upper = None, None
 
         try:
-<<<<<<< HEAD
-            return getattr(self, "filename")
-=======
             coordinates = Coordinates.from_geojson(extent.spatial.coordinates)
->>>>>>> 203e321e
         except AttributeError:
             coordinates = Coordinates.from_wgs84(DEFAULT_EXTENT["spatial"][0])
 
@@ -545,55 +372,25 @@
             spatial=dict(bbox=[coordinates.to_wgs84()]),
         )
 
-<<<<<<< HEAD
-        try:
-            return getattr(self, "modified_time")
-        except AttributeError:
-            return
-=======
     def get_keywords(self) -> list:
         return getattr(self, "keywords", [])
->>>>>>> 203e321e
 
     def get_title(self) -> str:
         return getattr(self, "title", "")
 
-<<<<<<< HEAD
-        try:
-            return getattr(self, "magic_number")
-        except AttributeError:
-            return
-=======
     def get_description(self) -> str:
         return getattr(self, "description", "")
->>>>>>> 203e321e
 
     def get_license(self) -> str:
         return getattr(self, "license", "")
 
-<<<<<<< HEAD
-        try:
-            return getattr(self, "extension")
-        except AttributeError:
-            return
-=======
     def get_providers(self) -> list:
         return getattr(self, "providers", [])
->>>>>>> 203e321e
 
     def get_links(self, base_url) -> list:
         """
         Returns list of links
         """
-<<<<<<< HEAD
-
-        asset = dict(
-            href=self.get_url(),
-            roles=self.get_roles(),
-        )
-
-        return asset
-=======
         collection_links = CollectionLinks(
             base_url=base_url,
             collection_id=self.meta.id,
@@ -611,5 +408,4 @@
                 }
             )
 
-        return collection_links
->>>>>>> 203e321e
+        return collection_links