# encoding: utf-8
"""

"""
__author__ = "Richard Smith"
__date__ = "11 Aug 2021"
__copyright__ = "Copyright 2018 United Kingdom Research and Innovation"
__license__ = "BSD - see LICENSE file in top-level package directory"
__contact__ = "richard.d.smith@stfc.ac.uk"

import abc
from typing import Any, Dict, TypedDict
<<<<<<< HEAD

import elasticsearch_dsl
from dateutil import parser
from stac_fastapi.elasticsearch.models import database
from stac_fastapi.types import stac as stac_types
from stac_fastapi_asset_search.types import Asset

=======

import elasticsearch_dsl
from dateutil import parser
from requests.models import Response
from stac_fastapi.types import stac as stac_types
from stac_fastapi.types.links import ItemLinks
from stac_fastapi_asset_search.types import Asset

from stac_fastapi.elasticsearch.models import database

>>>>>>> c4eb37b8

class Serializer(abc.ABC):
    """
    Defines serialization methods between API and data model
    """

    @classmethod
    @abc.abstractmethod
    def stac_to_db(
        cls, stac_data: TypedDict, exclude_geometry: bool = False
    ) -> elasticsearch_dsl.Document:
        """Transforms stac to database model"""
        ...

    @classmethod
    @abc.abstractmethod
    def db_to_stac(
<<<<<<< HEAD
        cls, db_model: elasticsearch_dsl.Document, base_url: str
=======
        cls, db_model: elasticsearch_dsl.Document, request: Response
>>>>>>> c4eb37b8
    ) -> TypedDict:
        """Transform database model to stac"""
        ...


<<<<<<< HEAD
class ItemSerializer(Serializer):
    @classmethod
    def db_to_stac(
        cls, db_model: database.ElasticsearchItem, base_url: str
    ) -> stac_types.Item:
=======
class AssetSerializer(Serializer):
    @classmethod
    def db_to_stac(
        cls,
        db_model: database.ElasticsearchAsset,
        request: Response,
    ) -> Asset:

        return Asset(
            type="Feature",
            stac_version=db_model.get_stac_version(),
            stac_extensions=db_model.get_stac_extensions(),
            asset_id=db_model.meta.id,
            roles=db_model.get_roles(),
            item=db_model.get_item_id(),
            bbox=db_model.get_bbox(),
            href=db_model.get_url(),
            media_type=db_model.get_media_type(),
            properties=db_model.get_properties(),
            links=db_model.get_links(
                base_url=str(request.base_url),
                collection_id=getattr(request, "collection_id", None),
            ),
        )

    @classmethod
    def stac_to_db(
        cls, stac_data: Asset, exclude_geometry=False
    ) -> database.ElasticsearchAsset:

        db_item = database.ElasticsearchAsset(
            meta={"id": stac_data.get("id")},
            id=stac_data.get("id"),
            roles=stac_data.get("categories"),
            bbox=stac_data.get("bbox"),
            item_id=stac_data.get("item"),
            location=stac_data.get("uri"),
            filename=stac_data.get("filename"),
            size=stac_data.get("size"),
            modified_time=stac_data.get("modified_time"),
            magic_number=stac_data.get("magic_number"),
            extension=stac_data.get("extension"),
            media_type=stac_data.get("media_type"),
            properties=stac_data.get("properties", {}),
            stac_version=stac_data.get("stac_version"),
            stac_extensions=stac_data.get("stac_extensions"),
        )

        return db_item


class ItemSerializer(Serializer):
    @classmethod
    def db_to_stac(
        cls, db_model: database.ElasticsearchItem, request: Response
    ) -> stac_types.Item:
        # Added for different mappings
        if not isinstance(db_model, database.ElasticsearchItem):
            item = database.ElasticsearchItem()
            db_model = db_model.to_dict()
            print(db_model)
            print(db_model)
            return stac_types.Item(
                type="Feature",
                stac_version=item.get_stac_version(),
                stac_extensions=item.get_stac_extensions(),
                id=db_model.get("item_id", ""),
                collection=db_model.get("collection_id", ""),
                bbox=None,
                geometry=None,
                properties=db_model.get("properties", {}),
                links=ItemLinks(
                    base_url=str(request.base_url),
                    collection_id=db_model.get("collection_id", ""),
                    item_id=db_model.get("item_id", ""),
                ).create_links(),
                assets={},
            )
>>>>>>> c4eb37b8

        return stac_types.Item(
            type="Feature",
            stac_version=db_model.get_stac_version(),
            stac_extensions=db_model.get_stac_extensions(),
<<<<<<< HEAD
            id=db_model.get_id(),
=======
            id=db_model.meta.id,
>>>>>>> c4eb37b8
            collection=db_model.get_collection_id(),
            bbox=db_model.get_bbox(),
            geometry=None,
            properties=db_model.get_properties(),
<<<<<<< HEAD
            links=db_model.get_item_links(base_url),
=======
            links=db_model.get_links(base_url=str(request.base_url)),
>>>>>>> c4eb37b8
            assets=db_model.get_stac_assets(),
        )

    @classmethod
    def stac_to_db(
        cls, stac_data: stac_types.Item, exclude_geometry=False
    ) -> database.ElasticsearchItem:

        db_item = database.ElasticsearchItem(
<<<<<<< HEAD
=======
            meta={"id": stac_data.get("id")},
>>>>>>> c4eb37b8
            type="item",
            id=stac_data.get("id"),
            bbox=stac_data.get("bbox"),
            collection_id=stac_data.get("collection"),
            properties=stac_data.get("properties", {}),
            stac_version=stac_data.get("stac_version"),
            stac_extensions=stac_data.get("stac_extensions"),
        )
<<<<<<< HEAD
        db_item.meta.id = stac_data.get("id")
=======

>>>>>>> c4eb37b8
        return db_item


class CollectionSerializer(Serializer):
    @classmethod
    def db_to_stac(
<<<<<<< HEAD
        cls, db_model: database.ElasticsearchCollection, base_url: str
=======
        cls, db_model: database.ElasticsearchCollection, request: Response
>>>>>>> c4eb37b8
    ) -> stac_types.Collection:

        return stac_types.Collection(
            type="Collection",
<<<<<<< HEAD
            id=db_model.get_id(),
            stac_extensions=db_model.get_stac_extensions(),
            stac_version=db_model.get_stac__version(),
=======
            id=db_model.meta.id,
            stac_extensions=db_model.get_stac_extensions(),
            stac_version=db_model.get_stac_version(),
>>>>>>> c4eb37b8
            title=db_model.get_title(),
            description=db_model.get_description(),
            keywords=db_model.get_keywords(),
            license=db_model.get_license(),
            providers=db_model.get_providers(),
            summaries=db_model.get_summaries(),
            extent=db_model.get_extent(),
<<<<<<< HEAD
            links=db_model.get_links(base_url),
=======
            links=db_model.get_links(base_url=str(request.base_url)),
>>>>>>> c4eb37b8
        )

    @classmethod
    def stac_to_db(
        cls, stac_data: stac_types.Collection, exclude_geometry=False
    ) -> database.ElasticsearchCollection:

        db_collection = database.ElasticsearchCollection(
<<<<<<< HEAD
=======
            meta={"id": stac_data.get("id")},
>>>>>>> c4eb37b8
            id=stac_data.get("id"),
            stac_extensions=stac_data.get("stac_extensions"),
            stac_version=stac_data.get("stac_version"),
            title=stac_data.get("title"),
            description=stac_data.get("description"),
            license=stac_data.get("license"),
<<<<<<< HEAD
            summaries=stac_data.get("summaries"),
            providers=stac_data.get("providers"),
            assets=stac_data.get("assets"),
=======
            properties=stac_data.get("summaries"),
            providers=stac_data.get("providers"),
>>>>>>> c4eb37b8
            type="collection",
            extent=cls.stac_to_db_extent(stac_data.get("extent")),
            keywords=stac_data.get("keywords"),
        )
<<<<<<< HEAD
        db_collection.meta.id = stac_data.get("id")
=======

>>>>>>> c4eb37b8
        return db_collection

    @staticmethod
    def stac_to_db_extent(extent: Dict[str, Any]) -> Dict[str, Any]:
<<<<<<< HEAD
        extent = extent
        temporal = extent.get("temporal")
        if temporal:
            for k, d in temporal.items():
                extent["temporal"][k] = parser.parse(d).isoformat()
        return extent
=======
>>>>>>> c4eb37b8

        temporal = extent.get("temporal")

<<<<<<< HEAD
class AssetSerializer(Serializer):
    @classmethod
    def db_to_stac(
        cls,
        db_model: database.ElasticsearchAsset,
        base_url: str,
        collection_id: str,
    ) -> Asset:

        return Asset(
            type="Feature",
            stac_version=db_model.get_stac_version(),
            stac_extensions=db_model.get_stac_extensions(),
            asset_id=db_model.get_id(),
            roles=db_model.get_roles(),
            item=db_model.get_item_id(),
            bbox=db_model.get_bbox(),
            href=db_model.get_url(),
            filename=db_model.get_filename(),
            size=db_model.get_size(),
            modified_time=db_model.get_modified_time(),
            magic_number=db_model.get_magic_number(),
            extension=db_model.get_extension(),
            media_type=db_model.get_media_type(),
            properties=db_model.get_properties(),
            links=db_model.get_links(base_url, collection_id),
        )

    @classmethod
    def stac_to_db(
        cls, stac_data: Asset, exclude_geometry=False
    ) -> database.ElasticsearchAsset:
        db_item = database.ElasticsearchAsset(
            id=stac_data.get("id"),
            roles=stac_data.get("categories"),
            bbox=stac_data.get("bbox"),
            item_id=stac_data.get("item"),
            location=stac_data.get("location"),
            filename=stac_data.get("filename"),
            size=stac_data.get("size"),
            modified_time=stac_data.get("modified_time"),
            magic_number=stac_data.get("magic_number"),
            extension=stac_data.get("extension"),
            media_type=stac_data.get("media_type"),
            properties=stac_data.get("properties", {}),
            stac_version=stac_data.get("stac_version"),
            stac_extensions=stac_data.get("stac_extensions"),
        )
        db_item.meta.id = stac_data.get("id")
        return db_item
=======
        if temporal:
            for k, d in temporal.items():
                extent["temporal"][k] = parser.parse(d).isoformat()

        return extent
>>>>>>> c4eb37b8
<|MERGE_RESOLUTION|>--- conflicted
+++ resolved
@@ -10,26 +10,15 @@
 
 import abc
 from typing import Any, Dict, TypedDict
-<<<<<<< HEAD
-
-import elasticsearch_dsl
-from dateutil import parser
-from stac_fastapi.elasticsearch.models import database
-from stac_fastapi.types import stac as stac_types
-from stac_fastapi_asset_search.types import Asset
-
-=======
 
 import elasticsearch_dsl
 from dateutil import parser
 from requests.models import Response
 from stac_fastapi.types import stac as stac_types
-from stac_fastapi.types.links import ItemLinks
 from stac_fastapi_asset_search.types import Asset
 
 from stac_fastapi.elasticsearch.models import database
 
->>>>>>> c4eb37b8
 
 class Serializer(abc.ABC):
     """
@@ -47,23 +36,12 @@
     @classmethod
     @abc.abstractmethod
     def db_to_stac(
-<<<<<<< HEAD
-        cls, db_model: elasticsearch_dsl.Document, base_url: str
-=======
         cls, db_model: elasticsearch_dsl.Document, request: Response
->>>>>>> c4eb37b8
     ) -> TypedDict:
         """Transform database model to stac"""
         ...
 
 
-<<<<<<< HEAD
-class ItemSerializer(Serializer):
-    @classmethod
-    def db_to_stac(
-        cls, db_model: database.ElasticsearchItem, base_url: str
-    ) -> stac_types.Item:
-=======
 class AssetSerializer(Serializer):
     @classmethod
     def db_to_stac(
@@ -76,7 +54,7 @@
             type="Feature",
             stac_version=db_model.get_stac_version(),
             stac_extensions=db_model.get_stac_extensions(),
-            asset_id=db_model.meta.id,
+            asset_id=db_model.get_id(),
             roles=db_model.get_roles(),
             item=db_model.get_item_id(),
             bbox=db_model.get_bbox(),
@@ -84,8 +62,7 @@
             media_type=db_model.get_media_type(),
             properties=db_model.get_properties(),
             links=db_model.get_links(
-                base_url=str(request.base_url),
-                collection_id=getattr(request, "collection_id", None),
+                request.base_url, getattr(request, "collection_id", None)
             ),
         )
 
@@ -120,48 +97,17 @@
     def db_to_stac(
         cls, db_model: database.ElasticsearchItem, request: Response
     ) -> stac_types.Item:
-        # Added for different mappings
-        if not isinstance(db_model, database.ElasticsearchItem):
-            item = database.ElasticsearchItem()
-            db_model = db_model.to_dict()
-            print(db_model)
-            print(db_model)
-            return stac_types.Item(
-                type="Feature",
-                stac_version=item.get_stac_version(),
-                stac_extensions=item.get_stac_extensions(),
-                id=db_model.get("item_id", ""),
-                collection=db_model.get("collection_id", ""),
-                bbox=None,
-                geometry=None,
-                properties=db_model.get("properties", {}),
-                links=ItemLinks(
-                    base_url=str(request.base_url),
-                    collection_id=db_model.get("collection_id", ""),
-                    item_id=db_model.get("item_id", ""),
-                ).create_links(),
-                assets={},
-            )
->>>>>>> c4eb37b8
 
         return stac_types.Item(
             type="Feature",
             stac_version=db_model.get_stac_version(),
             stac_extensions=db_model.get_stac_extensions(),
-<<<<<<< HEAD
             id=db_model.get_id(),
-=======
-            id=db_model.meta.id,
->>>>>>> c4eb37b8
             collection=db_model.get_collection_id(),
             bbox=db_model.get_bbox(),
             geometry=None,
             properties=db_model.get_properties(),
-<<<<<<< HEAD
-            links=db_model.get_item_links(base_url),
-=======
-            links=db_model.get_links(base_url=str(request.base_url)),
->>>>>>> c4eb37b8
+            links=db_model.get_item_links(request.base_url),
             assets=db_model.get_stac_assets(),
         )
 
@@ -169,13 +115,8 @@
     def stac_to_db(
         cls, stac_data: stac_types.Item, exclude_geometry=False
     ) -> database.ElasticsearchItem:
-
         db_item = database.ElasticsearchItem(
-<<<<<<< HEAD
-=======
             meta={"id": stac_data.get("id")},
->>>>>>> c4eb37b8
-            type="item",
             id=stac_data.get("id"),
             bbox=stac_data.get("bbox"),
             collection_id=stac_data.get("collection"),
@@ -183,35 +124,21 @@
             stac_version=stac_data.get("stac_version"),
             stac_extensions=stac_data.get("stac_extensions"),
         )
-<<<<<<< HEAD
-        db_item.meta.id = stac_data.get("id")
-=======
 
->>>>>>> c4eb37b8
         return db_item
 
 
 class CollectionSerializer(Serializer):
     @classmethod
     def db_to_stac(
-<<<<<<< HEAD
-        cls, db_model: database.ElasticsearchCollection, base_url: str
-=======
         cls, db_model: database.ElasticsearchCollection, request: Response
->>>>>>> c4eb37b8
     ) -> stac_types.Collection:
 
         return stac_types.Collection(
             type="Collection",
-<<<<<<< HEAD
             id=db_model.get_id(),
             stac_extensions=db_model.get_stac_extensions(),
             stac_version=db_model.get_stac__version(),
-=======
-            id=db_model.meta.id,
-            stac_extensions=db_model.get_stac_extensions(),
-            stac_version=db_model.get_stac_version(),
->>>>>>> c4eb37b8
             title=db_model.get_title(),
             description=db_model.get_description(),
             keywords=db_model.get_keywords(),
@@ -219,117 +146,35 @@
             providers=db_model.get_providers(),
             summaries=db_model.get_summaries(),
             extent=db_model.get_extent(),
-<<<<<<< HEAD
-            links=db_model.get_links(base_url),
-=======
-            links=db_model.get_links(base_url=str(request.base_url)),
->>>>>>> c4eb37b8
+            links=db_model.get_links(request.base_url),
         )
 
     @classmethod
     def stac_to_db(
         cls, stac_data: stac_types.Collection, exclude_geometry=False
     ) -> database.ElasticsearchCollection:
-
         db_collection = database.ElasticsearchCollection(
-<<<<<<< HEAD
-=======
             meta={"id": stac_data.get("id")},
->>>>>>> c4eb37b8
             id=stac_data.get("id"),
             stac_extensions=stac_data.get("stac_extensions"),
             stac_version=stac_data.get("stac_version"),
             title=stac_data.get("title"),
             description=stac_data.get("description"),
             license=stac_data.get("license"),
-<<<<<<< HEAD
             summaries=stac_data.get("summaries"),
             providers=stac_data.get("providers"),
             assets=stac_data.get("assets"),
-=======
-            properties=stac_data.get("summaries"),
-            providers=stac_data.get("providers"),
->>>>>>> c4eb37b8
-            type="collection",
             extent=cls.stac_to_db_extent(stac_data.get("extent")),
             keywords=stac_data.get("keywords"),
         )
-<<<<<<< HEAD
         db_collection.meta.id = stac_data.get("id")
-=======
-
->>>>>>> c4eb37b8
         return db_collection
 
     @staticmethod
     def stac_to_db_extent(extent: Dict[str, Any]) -> Dict[str, Any]:
-<<<<<<< HEAD
         extent = extent
         temporal = extent.get("temporal")
         if temporal:
             for k, d in temporal.items():
                 extent["temporal"][k] = parser.parse(d).isoformat()
-        return extent
-=======
->>>>>>> c4eb37b8
-
-        temporal = extent.get("temporal")
-
-<<<<<<< HEAD
-class AssetSerializer(Serializer):
-    @classmethod
-    def db_to_stac(
-        cls,
-        db_model: database.ElasticsearchAsset,
-        base_url: str,
-        collection_id: str,
-    ) -> Asset:
-
-        return Asset(
-            type="Feature",
-            stac_version=db_model.get_stac_version(),
-            stac_extensions=db_model.get_stac_extensions(),
-            asset_id=db_model.get_id(),
-            roles=db_model.get_roles(),
-            item=db_model.get_item_id(),
-            bbox=db_model.get_bbox(),
-            href=db_model.get_url(),
-            filename=db_model.get_filename(),
-            size=db_model.get_size(),
-            modified_time=db_model.get_modified_time(),
-            magic_number=db_model.get_magic_number(),
-            extension=db_model.get_extension(),
-            media_type=db_model.get_media_type(),
-            properties=db_model.get_properties(),
-            links=db_model.get_links(base_url, collection_id),
-        )
-
-    @classmethod
-    def stac_to_db(
-        cls, stac_data: Asset, exclude_geometry=False
-    ) -> database.ElasticsearchAsset:
-        db_item = database.ElasticsearchAsset(
-            id=stac_data.get("id"),
-            roles=stac_data.get("categories"),
-            bbox=stac_data.get("bbox"),
-            item_id=stac_data.get("item"),
-            location=stac_data.get("location"),
-            filename=stac_data.get("filename"),
-            size=stac_data.get("size"),
-            modified_time=stac_data.get("modified_time"),
-            magic_number=stac_data.get("magic_number"),
-            extension=stac_data.get("extension"),
-            media_type=stac_data.get("media_type"),
-            properties=stac_data.get("properties", {}),
-            stac_version=stac_data.get("stac_version"),
-            stac_extensions=stac_data.get("stac_extensions"),
-        )
-        db_item.meta.id = stac_data.get("id")
-        return db_item
-=======
-        if temporal:
-            for k, d in temporal.items():
-                extent["temporal"][k] = parser.parse(d).isoformat()
-
-        return extent
->>>>>>> c4eb37b8
+        return extent