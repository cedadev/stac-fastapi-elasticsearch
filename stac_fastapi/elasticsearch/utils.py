# encoding: utf-8
"""

"""
__author__ = 'Richard Smith'
__date__ = '13 Sep 2021'
__copyright__ = 'Copyright 2018 United Kingdom Research and Innovation'
__license__ = 'BSD - see LICENSE file in top-level package directory'
__contact__ = 'richard.d.smith@stfc.ac.uk'


# Python imports
import collections
from string import Template

# Package imports
from stac_fastapi.elasticsearch.models.utils import Coordinates

# CQL Filters imports
from pygeofilter.parsers.cql_json import parse as parse_json
from pygeofilter_elasticsearch import to_filter

# Third-party imports
from fastapi import HTTPException

# Typing imports
from elasticsearch_dsl.search import Search
from elasticsearch_dsl.query import QueryString
from typing import TYPE_CHECKING

if TYPE_CHECKING:
    from elasticsearch_dsl import Document


def dict_merge(*args, add_keys=True) -> dict:
    assert len(args) >= 2, "dict_merge requires at least two dicts to merge"

    # Make a copy of the root dict
    rtn_dct = args[0].copy()

    merge_dicts = args[1:]

    for merge_dct in merge_dicts:

        if add_keys is False:
            merge_dct = {key: merge_dct[key] for key in set(rtn_dct).intersection(set(merge_dct))}

        for k, v in merge_dct.items():

            # This is a new key. Add as is.
            if not rtn_dct.get(k):
                rtn_dct[k] = v

            # This is an existing key with mismatched types
            elif k in rtn_dct and type(v) != type(rtn_dct[k]):
                raise TypeError(f"Overlapping keys exist with different types: original is {type(rtn_dct[k])}, new value is {type(v)}")

            # Recursive merge the next level
            elif isinstance(rtn_dct[k], dict) and isinstance(merge_dct[k], collections.abc.Mapping):
                rtn_dct[k] = dict_merge(rtn_dct[k], merge_dct[k], add_keys=add_keys)

            # If the item is a list, append items avoiding duplictes
            elif isinstance(v, list):
                for list_value in v:
                    if list_value not in rtn_dct[k]:
                        rtn_dct[k].append(list_value)
            else:
                rtn_dct[k] = v

    return rtn_dct


def get_queryset(client, table: "Document" , **kwargs) -> Search:
    """
    Turn the query into an `elasticsearch_dsl.Search object <https://elasticsearch-dsl.readthedocs.io/en/latest/api.html#search>`_
    :param client: The client class
    :param table: The table to build the query for
    :param kwargs: 
    :return: `elasticsearch_dsl.Search object <https://elasticsearch-dsl.readthedocs.io/en/latest/api.html#search>`
    """

    qs = table.search()

<<<<<<< HEAD
        if asset_ids := kwargs.get('asset_ids'):
            qs = qs.filter('terms', asset_id=asset_ids)

        if item_ids := kwargs.get('item_ids'):
            qs = qs.filter('terms', item_id=item_ids)

        if collection_ids := kwargs.get('collections'):
            qs = qs.filter('terms', collection_id=collection_ids)

        if intersects := kwargs.get('intersects'):
            
            qs = qs.filter('geo_shape', geometry={
                'shape': {
                    'type': intersects.get('type'),
                    'coordinates': intersects.get('coordinates')
                }
            })

        if bbox := kwargs.get('bbox'):
            
            qs = qs.filter('geo_shape', bbox={
                'shape': {
                    'type': 'envelope',
                    'coordinates': Coordinates.from_wgs84(bbox).to_geojson()
                }
            })
        
        if datetime := kwargs.get('datetime'):
            # currently based on datetime being provided in item
            # if a date range, get start and end datetimes and find any items with dates in this range
            # .. identifies an open date range
            # if one datetime, find any items with dates that this intersects
            if "/" in datetime:
                start_date = datetime.split('/')[0]
                end_date = datetime.split('/')[1]

                if start_date != '..':
                    qs = qs.filter('range', properties__datetime={'gte': start_date})

                if end_date != '..':
                    qs = qs.filter('range', properties__datetime={'lte': end_date})

                # TODO: add in option that searches start and end datetime if datetime is null in item

            else:

                qs = qs.filter('match', properties__datetime=kwargs.get('datetime'))

                # TODO: add in option for if item specifies start datetime and end datetime instead of datetime
                # should return items which cover a range that the specified datetime falls in
                
    
        if limit := kwargs.get('limit'):
            if limit > 10000:
                raise (
                    HTTPException(
                        status_code=424,
                        detail="The number of results requested is outside the maximum window 10,000")
                )
            qs = qs.extra(size=limit)

        if page := kwargs.get('page'):
            page = int(page)
            qs = qs[(page - 1) * limit:page * limit]

        if client.extension_is_enabled('FilterExtension'):

            field_mapping = {
                'datetime': 'properties.datetime',
                'bbox': 'bbox.coordinates'
            }

            if qfilter := kwargs.get('filter'):
                ast = parse_json(qfilter)
                try:
                    qfilter = to_filter(
                        ast,
                        field_mapping,
                        field_default=Template('properties__${name}__keyword')
                    )
                except NotImplementedError:
                    raise (
                        HTTPException(
                            status_code=400,
                            detail=f'Invalid filter expression'
                        )
                    )
                else:
                    qs = qs.query(qfilter)

        if client.extension_is_enabled('FreeTextExtension'):
            if q := kwargs.get('q'):
                qs = qs.query(
                    QueryString(
                        query=q,
                        default_field='properties.*',
                        lenient=True
=======
    if asset_ids := kwargs.get('asset_ids'):
        qs = qs.filter('terms', asset_id__keyword=asset_ids)

    if item_ids := kwargs.get('item_ids'):
        qs = qs.filter('terms', item_id__keyword=item_ids)

    if collection_ids := kwargs.get('collection_ids'):
        qs = qs.filter('terms', collection_id__keyword=collection_ids)

    if intersects := kwargs.get('intersects'):
        qs = qs.filter('geo_shape', geometry={
            'shape': {
                'type': intersects.get('type'),
                'coordinates': intersects.get('coordinates')
            }
        })

    if bbox := kwargs.get('bbox'):
        qs = qs.filter('geo_shape', spatial__bbox={
            'shape': {
                'type': 'envelope',
                'coordinates': Coordinates.from_wgs84(bbox).to_geojson()
            }
        })

    if datetime := kwargs.get('datetime'):
        # currently based on datetime being provided in item
        # if a date range, get start and end datetimes and find any items with dates in this range
        # .. identifies an open date range
        # if one datetime, find any items with dates that this intersects
        if "/" in datetime:
            split = datetime.split('/')
            start_date = split[0]
            end_date = split[1]

            if start_date != '..':
                qs = qs.filter('range', properties__datetime={'gte': start_date})
            if end_date != '..':
                qs = qs.filter('range', properties__datetime={'lte': end_date})
            # TODO: add in option that searches start and end datetime if datetime is null in item

        else:
            qs = qs.filter('match', properties__datetime=kwargs.get('datetime'))

    if limit := kwargs.get('limit'):
        if limit > 10000:
            raise (
                HTTPException(
                    status_code=424,
                    detail="The number of results requested is outside the maximum window 10,000")
            )
        qs = qs.extra(size=limit)

    if page := kwargs.get('page'):
        page = int(page)
        qs = qs[(page - 1) * limit:page * limit]

    if client.extension_is_enabled('FilterExtension'):

        field_mapping = {
            'datetime': 'properties.datetime',
            'bbox': 'spatial.bbox.coordinates'
        }

        if qfilter := kwargs.get('filter'):
            ast = parse_json(qfilter)
            try:
                qfilter = to_filter(
                    ast,
                    field_mapping,
                    field_default=Template('properties__${name}__keyword')
                )
            except NotImplementedError:
                raise (
                    HTTPException(
                        status_code=400,
                        detail=f'Invalid filter expression'
>>>>>>> 5d095b6d
                    )
                )
            else:
                qs = qs.query(qfilter)

    if client.extension_is_enabled('FreeTextExtension'):
        if q := kwargs.get('q'):
            qs = qs.query(
                QueryString(
                    query=q,
                    default_field='properties.*',
                    lenient=True
                )
            )

<<<<<<< HEAD
        if client.extension_is_enabled('ContextCollectionExtension'):
            if not collection_ids:
                qs.aggs.bucket('collections', 'terms', field='collection_id')
        
        return qs
=======
    if client.extension_is_enabled('ContextCollectionExtension'):
        if not collection_ids:
            qs.aggs.bucket('collections', 'terms', field='collection_id')

    return qs
>>>>>>> 5d095b6d
<|MERGE_RESOLUTION|>--- conflicted
+++ resolved
@@ -81,105 +81,6 @@
 
     qs = table.search()
 
-<<<<<<< HEAD
-        if asset_ids := kwargs.get('asset_ids'):
-            qs = qs.filter('terms', asset_id=asset_ids)
-
-        if item_ids := kwargs.get('item_ids'):
-            qs = qs.filter('terms', item_id=item_ids)
-
-        if collection_ids := kwargs.get('collections'):
-            qs = qs.filter('terms', collection_id=collection_ids)
-
-        if intersects := kwargs.get('intersects'):
-            
-            qs = qs.filter('geo_shape', geometry={
-                'shape': {
-                    'type': intersects.get('type'),
-                    'coordinates': intersects.get('coordinates')
-                }
-            })
-
-        if bbox := kwargs.get('bbox'):
-            
-            qs = qs.filter('geo_shape', bbox={
-                'shape': {
-                    'type': 'envelope',
-                    'coordinates': Coordinates.from_wgs84(bbox).to_geojson()
-                }
-            })
-        
-        if datetime := kwargs.get('datetime'):
-            # currently based on datetime being provided in item
-            # if a date range, get start and end datetimes and find any items with dates in this range
-            # .. identifies an open date range
-            # if one datetime, find any items with dates that this intersects
-            if "/" in datetime:
-                start_date = datetime.split('/')[0]
-                end_date = datetime.split('/')[1]
-
-                if start_date != '..':
-                    qs = qs.filter('range', properties__datetime={'gte': start_date})
-
-                if end_date != '..':
-                    qs = qs.filter('range', properties__datetime={'lte': end_date})
-
-                # TODO: add in option that searches start and end datetime if datetime is null in item
-
-            else:
-
-                qs = qs.filter('match', properties__datetime=kwargs.get('datetime'))
-
-                # TODO: add in option for if item specifies start datetime and end datetime instead of datetime
-                # should return items which cover a range that the specified datetime falls in
-                
-    
-        if limit := kwargs.get('limit'):
-            if limit > 10000:
-                raise (
-                    HTTPException(
-                        status_code=424,
-                        detail="The number of results requested is outside the maximum window 10,000")
-                )
-            qs = qs.extra(size=limit)
-
-        if page := kwargs.get('page'):
-            page = int(page)
-            qs = qs[(page - 1) * limit:page * limit]
-
-        if client.extension_is_enabled('FilterExtension'):
-
-            field_mapping = {
-                'datetime': 'properties.datetime',
-                'bbox': 'bbox.coordinates'
-            }
-
-            if qfilter := kwargs.get('filter'):
-                ast = parse_json(qfilter)
-                try:
-                    qfilter = to_filter(
-                        ast,
-                        field_mapping,
-                        field_default=Template('properties__${name}__keyword')
-                    )
-                except NotImplementedError:
-                    raise (
-                        HTTPException(
-                            status_code=400,
-                            detail=f'Invalid filter expression'
-                        )
-                    )
-                else:
-                    qs = qs.query(qfilter)
-
-        if client.extension_is_enabled('FreeTextExtension'):
-            if q := kwargs.get('q'):
-                qs = qs.query(
-                    QueryString(
-                        query=q,
-                        default_field='properties.*',
-                        lenient=True
-=======
     if asset_ids := kwargs.get('asset_ids'):
         qs = qs.filter('terms', asset_id__keyword=asset_ids)
 
@@ -189,6 +90,7 @@
     if collection_ids := kwargs.get('collection_ids'):
         qs = qs.filter('terms', collection_id__keyword=collection_ids)
 
+    print(qs.to_dict())
     if intersects := kwargs.get('intersects'):
         qs = qs.filter('geo_shape', geometry={
             'shape': {
@@ -198,13 +100,13 @@
         })
 
     if bbox := kwargs.get('bbox'):
-        qs = qs.filter('geo_shape', spatial__bbox={
+        qs = qs.filter('geo_shape', bbox={
             'shape': {
                 'type': 'envelope',
                 'coordinates': Coordinates.from_wgs84(bbox).to_geojson()
             }
         })
-
+    
     if datetime := kwargs.get('datetime'):
         # currently based on datetime being provided in item
         # if a date range, get start and end datetimes and find any items with dates in this range
@@ -217,12 +119,19 @@
 
             if start_date != '..':
                 qs = qs.filter('range', properties__datetime={'gte': start_date})
+
             if end_date != '..':
                 qs = qs.filter('range', properties__datetime={'lte': end_date})
+
             # TODO: add in option that searches start and end datetime if datetime is null in item
 
         else:
+
             qs = qs.filter('match', properties__datetime=kwargs.get('datetime'))
+        
+            # TODO: add in option for if item specifies start datetime and end datetime instead of datetime
+            # should return items which cover a range that the specified datetime falls in
+            
 
     if limit := kwargs.get('limit'):
         if limit > 10000:
@@ -241,7 +150,7 @@
 
         field_mapping = {
             'datetime': 'properties.datetime',
-            'bbox': 'spatial.bbox.coordinates'
+            'bbox': 'bbox.coordinates'
         }
 
         if qfilter := kwargs.get('filter'):
@@ -257,7 +166,6 @@
                     HTTPException(
                         status_code=400,
                         detail=f'Invalid filter expression'
->>>>>>> 5d095b6d
                     )
                 )
             else:
@@ -273,16 +181,8 @@
                 )
             )
 
-<<<<<<< HEAD
-        if client.extension_is_enabled('ContextCollectionExtension'):
-            if not collection_ids:
-                qs.aggs.bucket('collections', 'terms', field='collection_id')
-        
-        return qs
-=======
     if client.extension_is_enabled('ContextCollectionExtension'):
         if not collection_ids:
-            qs.aggs.bucket('collections', 'terms', field='collection_id')
+            qs.aggs.bucket('collections', 'terms', field='collection')
 
-    return qs
->>>>>>> 5d095b6d
+    return qs