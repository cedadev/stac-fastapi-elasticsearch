# encoding: utf-8
"""

"""
__author__ = "Richard Smith"
__date__ = "13 Sep 2021"
__copyright__ = "Copyright 2018 United Kingdom Research and Innovation"
__license__ = "BSD - see LICENSE file in top-level package directory"
__contact__ = "richard.d.smith@stfc.ac.uk"

# Python imports
import collections
import re
from string import Template

from elasticsearch_dsl import Document
from elasticsearch_dsl.query import QueryString

# Typing imports
from elasticsearch_dsl.search import Q, Search

# Third-party imports
from fastapi import HTTPException
from pygeofilter.parsers.cql2_json import parse as parse_json2
from pygeofilter.parsers.cql2_text import parse as parse_text

# CQL Filters imports
from pygeofilter.parsers.cql_json import parse as parse_json
from pygeofilter_elasticsearch import to_filter

# Package imports
from stac_fastapi.elasticsearch.models.utils import Coordinates


def dict_merge(*args, add_keys=True) -> dict:
    assert len(args) >= 2, "dict_merge requires at least two dicts to merge"

    # Make a copy of the root dict
    rtn_dct = args[0].copy()

    merge_dicts = args[1:]

    for merge_dct in merge_dicts:

        if add_keys is False:
            merge_dct = {
                key: merge_dct[key] for key in set(rtn_dct).intersection(set(merge_dct))
            }

        for k, v in merge_dct.items():

            # This is a new key. Add as is.
            if not rtn_dct.get(k):
                rtn_dct[k] = v

            # This is an existing key with mismatched types
            elif k in rtn_dct and type(v) != type(rtn_dct[k]):
                raise TypeError(
                    f"Overlapping keys exist with different types: original is {type(rtn_dct[k])}, new value is {type(v)}"
                )

            # Recursive merge the next level
            elif isinstance(rtn_dct[k], dict) and isinstance(
                merge_dct[k], collections.abc.Mapping
            ):
                rtn_dct[k] = dict_merge(rtn_dct[k], merge_dct[k], add_keys=add_keys)

            # If the item is a list, append items avoiding duplictes
            elif isinstance(v, list):
                for list_value in v:
                    if list_value not in rtn_dct[k]:
                        rtn_dct[k].append(list_value)
            else:
                rtn_dct[k] = v

    return rtn_dct


def get_queryset(client, table: Document, catalog: str = "", **kwargs) -> Search:
    """
    Turn the query into an `elasticsearch_dsl.Search object <https://elasticsearch-dsl.readthedocs.io/en/latest/api.html#search>`_
    :param client: The client class
    :param table: The table to build the query for
    :param kwargs:
    :return: `elasticsearch_dsl.Search object <https://elasticsearch-dsl.readthedocs.io/en/latest/api.html#search>`
    """

    qs = table.search(catalog=catalog)

    # Query list for must match queries. Equivalent to a logical AND.
    filter_queries = []

    # Query list for should queries. Equivalent to a logical OR.
    should_queries = []

    if asset_ids := kwargs.get("asset_ids"):
        filter_queries.append(Q("terms", asset_id=asset_ids))

    if item_ids := kwargs.get("item_ids"):
        filter_queries.append(Q("terms", item_id=item_ids))

    if collection_ids := kwargs.get("collection_ids"):
        filter_queries.append(Q("terms", collection_id=collection_ids))

    if intersects := kwargs.get("intersects"):
        filter_queries.append(
            Q(
                "geo_shape",
                geometry={
                    "shape": {
                        "type": intersects.get("type"),
                        "coordinates": intersects.get("coordinates"),
                    }
                },
            )
        )

    if bbox := kwargs.get("bbox"):
        bbox = [float(x) for x in bbox]
        filter_queries.append(
            Q(
                "geo_shape",
                spatial__bbox={
                    "shape": {
                        "type": "envelope",
                        "coordinates": Coordinates.from_wgs84(bbox).to_geojson(),
                    }
                },
            )
        )

    if datetime := kwargs.get("datetime"):
        # currently based on datetime being provided in item
        # if a date range, get start and end datetimes and find any items with dates in this range
        # .. identifies an open date range
        # if one datetime, find any items with dates that this intersects
<<<<<<< HEAD
        if "/" in datetime:
            split = datetime.split("/")
            start_date = split[0]
            end_date = split[1]

            # given an end and start date, the start_datetime, end_datetime and datetime should fall within the range.
            if start_date != ".." and end_date == "..":
                should_queries.extend(
                    [
                        Q("range", properties__datetime={"gte": start_date}),
                        Q("range", properties__start_datetime={"gte": start_date}),
                    ]
                )

            elif end_date != ".." and start_date == "..":
                should_queries.extend(
                    [
                        Q("range", properties__datetime={"lte": end_date}),
                        Q("range", properties__end_datetime={"lte": end_date}),
                    ]
                )

            elif end_date != ".." and start_date != "..":
=======
        if match := re.match(
            "(?P<start_datetime>[\S]+)/(?P<end_datetime>[\S]+)", datetime
        ):
            start_date = match.group("start_datetime")
            end_date = match.group("end_datetime")

            if start_date != ".." and end_date != "..":
>>>>>>> c4eb37b8
                should_queries.extend(
                    [
                        Q(
                            "bool",
                            filter=[
                                Q("range", properties__datetime={"gte": start_date}),
                                Q("range", properties__datetime={"lte": end_date}),
                            ],
                        ),
                        Q(
                            "bool",
                            filter=[
                                Q(
                                    "range",
                                    properties__start_datetime={"gte": start_date},
                                ),
<<<<<<< HEAD
                                Q("range", properties__end_datetime={"lte": end_date}),
                            ],
                        ),
                    ]
                )

        else:
            # Given a single datetime, datetime should match properties.datetime OR is within start AND end datetime
            should_queries.extend(
                [
                    Q("match", properties__datetime=kwargs.get("datetime")),
=======
                                Q(
                                    "range",
                                    properties__start_datetime={"lte": end_date},
                                ),
                            ],
                        ),
                        Q(
                            "bool",
                            filter=[
                                Q(
                                    "range",
                                    properties__end_datetime={"gte": start_date},
                                ),
                                Q(
                                    "range",
                                    properties__end_datetime={"lte": end_date},
                                ),
                            ],
                        ),
                    ]
                )

            elif start_date != "..":
                should_queries.extend(
                    [
                        Q("range", properties__datetime={"gte": start_date}),
                        Q("range", properties__end_datetime={"gte": start_date}),
                    ]
                )

            elif end_date != "..":
                should_queries.extend(
                    [
                        Q("range", properties__datetime={"lte": end_date}),
                        Q("range", properties__start_datetime={"lte": end_date}),
                    ]
                )

        elif match := re.match("(?P<date>[-\d]+)T(?P<time>[:.\d]+)[Z]?", datetime):
            should_queries.extend(
                [
                    Q("match", properties__datetime=datetime),
                    Q(
                        "bool",
                        filter=[
                            Q("range", properties__start_datetime={"gte": datetime}),
                            Q("range", properties__end_datetime={"lte": datetime}),
                        ],
                    ),
                ]
            )

        elif match := re.match(
            "(?P<year>\d{2,4})[-/.](?P<month>\d{1,2})[-/.](?P<day>\d{1,2})", datetime
        ):
            should_queries.extend(
                [
                    Q("match", properties__datetime=datetime),
>>>>>>> c4eb37b8
                    Q(
                        "bool",
                        filter=[
                            Q(
                                "range",
                                properties__start_datetime={
<<<<<<< HEAD
                                    "lte": kwargs.get("datetime")
=======
                                    "gte": f"{datetime}T00:00:00"
                                },
                            ),
                            Q(
                                "range",
                                properties__start_datetime={
                                    "lte": f"{datetime}T23:59:59"
                                },
                            ),
                        ],
                    ),
                    Q(
                        "bool",
                        filter=[
                            Q(
                                "range",
                                properties__end_datetime={
                                    "gte": f"{datetime}T00:00:00"
>>>>>>> c4eb37b8
                                },
                            ),
                            Q(
                                "range",
                                properties__end_datetime={
<<<<<<< HEAD
                                    "gte": kwargs.get("datetime")
=======
                                    "lte": f"{datetime}T23:59:59"
>>>>>>> c4eb37b8
                                },
                            ),
                        ],
                    ),
                ]
            )

    if limit := kwargs.get("limit"):
        if limit > 10000:
            raise (
                HTTPException(
                    status_code=424,
                    detail="The number of results requested is outside the maximum window 10,000",
                )
            )
        qs = qs.extra(size=limit)

    if page := kwargs.get("page"):
        page = int(page)
        qs = qs[(page - 1) * limit : page * limit]

    if role := kwargs.get("role"):
        filter_queries.append(Q("terms", categories=role))

    if client.extension_is_enabled("FilterExtension"):

        field_mapping = {
            "datetime": "properties.datetime",
            "bbox": "spatial.bbox.coordinates",
        }

        if qfilter := kwargs.get("filter"):
            if filter_lang := kwargs.get("filter-lang"):
                if filter_lang == "cql2-json":
                    ast = parse_json2(qfilter)
                elif filter_lang == "cql-text":
                    ast = parse_text(qfilter)
                elif filter_lang == "cql-json":
                    ast = parse_json(qfilter)
            else:
                ast = parse_json(qfilter)

            try:
                # TODO: Add support beyond just keyword for boolean and integer filtering.
                qfilter = to_filter(
                    ast,
                    field_mapping,
                    field_default=Template("properties__${name}__keyword"),
                )
            except NotImplementedError:
                raise (
                    HTTPException(status_code=400, detail=f"Invalid filter expression")
                )
            else:
                qs = qs.query(qfilter)

    if client.extension_is_enabled("FreeTextExtension"):
        if q := kwargs.get("q"):
<<<<<<< HEAD
            qs = qs.query(
                QueryString(query=q, default_field="properties.*", lenient=True)
            )

    if client.extension_is_enabled("ContextCollectionExtension"):
        if not collection_ids:
            qs.aggs.bucket("collections", "terms", field="collection_id.keyword")

    qs = qs.query(
        Q(
            "bool",
            must=[Q("bool", should=should_queries), Q("bool", filter=filter_queries)],
        )
    )

    if client.extension_is_enabled("FieldsExtension"):
        if fields := kwargs.get("fields"):
            qs = qs.source(include=fields)
=======
            qs = qs.query(QueryString(query=q, fields=["properties.*"], lenient=True))

    if client.extension_is_enabled("ContextCollectionExtension"):
        if (
            "context_collection" in kwargs
            and kwargs["context_collection"]
            and not collection_ids
        ):
            qs.aggs.bucket("collections", "terms", field="collection_id.keyword")

    qs = qs.query(
        Q(
            "bool",
            must=[Q("bool", should=should_queries), Q("bool", filter=filter_queries)],
        )
    )

    if client.extension_is_enabled("FieldsExtension"):
        if fields := kwargs.get("fields"):

            if isinstance(fields, dict):

                if exclude_fields := fields.get("include"):
                    qs = qs.source(include=list(exclude_fields))

                if exclude_fields := fields.get("exclude"):
                    qs = qs.source(exclude=list(exclude_fields))

            elif isinstance(fields, list):
                qs.source(include=fields)

            else:
                qs.source(include=[fields])
>>>>>>> c4eb37b8

    if client.extension_is_enabled("SortExtension"):
        sort_params = []
        if sortby := kwargs.get("sortby"):
            for s in sortby:
                if isinstance(s, str):
                    s = s.lstrip("+")
                elif isinstance(s, dict):
                    s = {{s["field"]}: {"order": s["direction"]}}
                sort_params.append(s)
        qs = qs.sort(*sort_params)

    return qs<|MERGE_RESOLUTION|>--- conflicted
+++ resolved
@@ -134,31 +134,6 @@
         # if a date range, get start and end datetimes and find any items with dates in this range
         # .. identifies an open date range
         # if one datetime, find any items with dates that this intersects
-<<<<<<< HEAD
-        if "/" in datetime:
-            split = datetime.split("/")
-            start_date = split[0]
-            end_date = split[1]
-
-            # given an end and start date, the start_datetime, end_datetime and datetime should fall within the range.
-            if start_date != ".." and end_date == "..":
-                should_queries.extend(
-                    [
-                        Q("range", properties__datetime={"gte": start_date}),
-                        Q("range", properties__start_datetime={"gte": start_date}),
-                    ]
-                )
-
-            elif end_date != ".." and start_date == "..":
-                should_queries.extend(
-                    [
-                        Q("range", properties__datetime={"lte": end_date}),
-                        Q("range", properties__end_datetime={"lte": end_date}),
-                    ]
-                )
-
-            elif end_date != ".." and start_date != "..":
-=======
         if match := re.match(
             "(?P<start_datetime>[\S]+)/(?P<end_datetime>[\S]+)", datetime
         ):
@@ -166,7 +141,6 @@
             end_date = match.group("end_datetime")
 
             if start_date != ".." and end_date != "..":
->>>>>>> c4eb37b8
                 should_queries.extend(
                     [
                         Q(
@@ -183,19 +157,6 @@
                                     "range",
                                     properties__start_datetime={"gte": start_date},
                                 ),
-<<<<<<< HEAD
-                                Q("range", properties__end_datetime={"lte": end_date}),
-                            ],
-                        ),
-                    ]
-                )
-
-        else:
-            # Given a single datetime, datetime should match properties.datetime OR is within start AND end datetime
-            should_queries.extend(
-                [
-                    Q("match", properties__datetime=kwargs.get("datetime")),
-=======
                                 Q(
                                     "range",
                                     properties__start_datetime={"lte": end_date},
@@ -254,16 +215,12 @@
             should_queries.extend(
                 [
                     Q("match", properties__datetime=datetime),
->>>>>>> c4eb37b8
                     Q(
                         "bool",
                         filter=[
                             Q(
                                 "range",
                                 properties__start_datetime={
-<<<<<<< HEAD
-                                    "lte": kwargs.get("datetime")
-=======
                                     "gte": f"{datetime}T00:00:00"
                                 },
                             ),
@@ -282,17 +239,12 @@
                                 "range",
                                 properties__end_datetime={
                                     "gte": f"{datetime}T00:00:00"
->>>>>>> c4eb37b8
                                 },
                             ),
                             Q(
                                 "range",
                                 properties__end_datetime={
-<<<<<<< HEAD
-                                    "gte": kwargs.get("datetime")
-=======
                                     "lte": f"{datetime}T23:59:59"
->>>>>>> c4eb37b8
                                 },
                             ),
                         ],
@@ -351,26 +303,6 @@
 
     if client.extension_is_enabled("FreeTextExtension"):
         if q := kwargs.get("q"):
-<<<<<<< HEAD
-            qs = qs.query(
-                QueryString(query=q, default_field="properties.*", lenient=True)
-            )
-
-    if client.extension_is_enabled("ContextCollectionExtension"):
-        if not collection_ids:
-            qs.aggs.bucket("collections", "terms", field="collection_id.keyword")
-
-    qs = qs.query(
-        Q(
-            "bool",
-            must=[Q("bool", should=should_queries), Q("bool", filter=filter_queries)],
-        )
-    )
-
-    if client.extension_is_enabled("FieldsExtension"):
-        if fields := kwargs.get("fields"):
-            qs = qs.source(include=fields)
-=======
             qs = qs.query(QueryString(query=q, fields=["properties.*"], lenient=True))
 
     if client.extension_is_enabled("ContextCollectionExtension"):
@@ -404,7 +336,6 @@
 
             else:
                 qs.source(include=[fields])
->>>>>>> c4eb37b8
 
     if client.extension_is_enabled("SortExtension"):
         sort_params = []
