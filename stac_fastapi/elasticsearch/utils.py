--- conflicted
+++ resolved
@@ -134,31 +134,6 @@
         # if a date range, get start and end datetimes and find any items with dates in this range
         # .. identifies an open date range
         # if one datetime, find any items with dates that this intersects
-<<<<<<< HEAD
-        if "/" in datetime:
-            split = datetime.split("/")
-            start_date = split[0]
-            end_date = split[1]
-
-            # given an end and start date, the start_datetime, end_datetime and datetime should fall within the range.
-            if start_date != ".." and end_date == "..":
-                should_queries.extend(
-                    [
-                        Q("range", properties__datetime={"gte": start_date}),
-                        Q("range", properties__start_datetime={"gte": start_date}),
-                    ]
-                )
-
-            elif end_date != ".." and start_date == "..":
-                should_queries.extend(
-                    [
-                        Q("range", properties__datetime={"lte": end_date}),
-                        Q("range", properties__end_datetime={"lte": end_date}),
-                    ]
-                )
-
-            elif end_date != ".." and start_date != "..":
-=======
         if match := re.match(
             "(?P<start_datetime>[\S]+)/(?P<end_datetime>[\S]+)", datetime
         ):
@@ -166,7 +141,6 @@
             end_date = match.group("end_datetime")
 
             if start_date != ".." and end_date != "..":
->>>>>>> aafc3389
                 should_queries.extend(
                     [
                         Q(
@@ -183,19 +157,6 @@
                                     "range",
                                     properties__start_datetime={"gte": start_date},
                                 ),
-<<<<<<< HEAD
-                                Q("range", properties__end_datetime={"lte": end_date}),
-                            ],
-                        ),
-                    ]
-                )
-
-        else:
-            # Given a single datetime, datetime should match properties.datetime OR is within start AND end datetime
-            should_queries.extend(
-                [
-                    Q("match", properties__datetime=kwargs.get("datetime")),
-=======
                                 Q(
                                     "range",
                                     properties__start_datetime={"lte": end_date},
@@ -254,16 +215,12 @@
             should_queries.extend(
                 [
                     Q("match", properties__datetime=datetime),
->>>>>>> aafc3389
                     Q(
                         "bool",
                         filter=[
                             Q(
                                 "range",
                                 properties__start_datetime={
-<<<<<<< HEAD
-                                    "lte": kwargs.get("datetime")
-=======
                                     "gte": f"{datetime}T00:00:00"
                                 },
                             ),
@@ -282,17 +239,12 @@
                                 "range",
                                 properties__end_datetime={
                                     "gte": f"{datetime}T00:00:00"
->>>>>>> aafc3389
                                 },
                             ),
                             Q(
                                 "range",
                                 properties__end_datetime={
-<<<<<<< HEAD
-                                    "gte": kwargs.get("datetime")
-=======
                                     "lte": f"{datetime}T23:59:59"
->>>>>>> aafc3389
                                 },
                             ),
                         ],
@@ -365,7 +317,6 @@
             must=[Q("bool", should=should_queries), Q("bool", filter=filter_queries)],
         )
     )
-<<<<<<< HEAD
 
     if client.extension_is_enabled("FieldsExtension"):
         if fields := kwargs.get("fields"):
@@ -383,21 +334,5 @@
 
             else:
                 qs.source(include=[fields])
-=======
-
-    if client.extension_is_enabled("FieldsExtension"):
-        if fields := kwargs.get("fields"):
-
-            if isinstance(fields, list):
-                qs = qs.source(include=fields)
-
-            elif isinstance(fields, dict):
-
-                if include := fields.get("include"):
-                    qs = qs.source(include=list(include))
-
-                if exclude := fields.get("exclude"):
-                    qs = qs.source(excludes=list(exclude))
->>>>>>> aafc3389
 
     return qs