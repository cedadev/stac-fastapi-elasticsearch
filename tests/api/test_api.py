# encoding: utf-8
"""

"""
__author__ = 'Richard Smith'
__date__ = '15 Nov 2021'
__copyright__ = 'Copyright 2018 United Kingdom Research and Innovation'
__license__ = 'BSD - see LICENSE file in top-level package directory'
__contact__ = 'richard.d.smith@stfc.ac.uk'

import pytest


STAC_CORE_ROUTES = [
    "GET /",
    "GET /collections",
    "GET /collections/{collection_id}",
    "GET /collections/{collection_id}/items",
    "GET /collections/{collection_id}/items/{item_id}",
    "GET /conformance",
    "GET /search",
    "POST /search",
]

FILTER_EXTENSION_ROUTES = [
    "GET /queryables",
    "GET /collections/{collection_id}/queryables"
]


def test_core_router(api_client):
    """Test API serves all the core routes."""
    core_routes = set(STAC_CORE_ROUTES)
    api_routes = set(
        [f"{list(route.methods)[0]} {route.path}" for route in api_client.app.routes]
    )
    print(api_routes)

    assert not core_routes - api_routes


def test_filter_extension_router(api_client):
    """Test API serves all the routes for the filter extension."""
    filter_routes = set(FILTER_EXTENSION_ROUTES)
    api_routes = set(
        [f"{list(route.methods)[0]} {route.path}" for route in api_client.app.routes]
    )

    assert not filter_routes - api_routes


def test_app_search_response(app_client):
    """Check application returns a FeatureCollection"""

    resp = app_client.get("/search")
    assert resp.status_code == 200
    resp_json = resp.json()

    assert resp_json.get("type") == "FeatureCollection"


def test_app_context_extension(app_client):
    """Check context extension returns the correct number of results"""

    resp = app_client.get("/search")
    assert resp.status_code == 200
    resp_json = resp.json()

    assert "context" in resp_json
    assert resp_json["context"]["returned"] ==  resp_json["context"]["matched"] == 2


<<<<<<< HEAD
def test_search_for_collection(app_client):
    """Check searching for a collection"""
    
    # search for collection in items
    params = {
        "collections": ["Fj3reHsBhuk7QqVbt7P-"]
    }

    resp = app_client.post("/search", json=params)
    resp_json = resp.json()
    assert resp_json["context"]["returned"] == resp_json["context"]["matched"] == 2

    # search for collection that doesn't exist
    params = {
        "collections": ["Fj3reHsriut7QqVb34f*"]
    }

    resp = app_client.post("/search", json=params)
    resp_json = resp.json()
    assert resp_json["context"]["returned"] == resp_json["context"]["matched"] == 0

    # search for more than one collection
    params = {
        "collections": ["Fj3reHsriut7QqVb34f*", "Fj3reHsBhuk7QqVbt7P-"]
    }

    resp = app_client.post("/search", json=params)
    resp_json = resp.json()
    assert resp_json["context"]["returned"] == resp_json["context"]["matched"] == 2

def test_search_date_interval(app_client):
    """Check searching with a date interval"""
    
    params = {
        "datetime": "2013-12-01T00:00:00Z/2014-05-01T00:00:00Z"
    }

    resp = app_client.post("/search", json=params)
    assert resp.status_code == 200
    resp_json = resp.json()
    assert resp_json["context"]["returned"] == resp_json["context"]["matched"] == 1
    assert resp_json["features"][0]["properties"]["datetime"] == "2014-04-09T00:00:00Z"


def test_search_invalid_date(app_client):
    """Given an invalid date, we should get a 400"""
    
    params = {
        "datetime": "2020-XX-01/2020-10-30",
    }
    resp = app_client.post("/search", json=params)
    assert resp.status_code == 400


def test_datetime_non_interval(app_client):
    """Checking search with a single date."""
    alternate_formats = [
        "2008-01-31T00:00:00+00:00",
        "2008-01-31T00:00:00.00Z",
        "2008-01-31T00:00:00Z",
        "2008-01-31T00:00:00.00+00:00",
    ]
    for date in alternate_formats:
        params = {
            "datetime": date,
        }
        resp = app_client.post("/search", json=params)
        assert resp.status_code == 200

        resp_json = resp.json()
        assert resp_json["context"]["returned"] == resp_json["context"]["matched"] == 1
        assert resp_json["features"][0]["properties"]["datetime"][0:19] == date[0:19]


def test_search_point_intersects(app_client):
    """Check that items intersect with the given point.
    """

    point = [150.04, -33.14]
    intersects = {"type": "Point", "coordinates": point}

    params = {
        "intersects": intersects,
    }
    resp = app_client.post("/search", json=params)
    assert resp.status_code == 200
    resp_json = resp.json()
    assert len(resp_json["features"]) == 1


def test_search_line_string_intersects(app_client):
    """Test linestring intersect."""
    line = [[150.04, -33.14], [150.22, -33.89]]
    intersects = {"type": "LineString", "coordinates": line}

    params = {
        "intersects": intersects,
    }
    resp = app_client.post("/search", json=params)
    assert resp.status_code == 200
    resp_json = resp.json()
    assert len(resp_json["features"]) == 1


def test_bbox_3d(app_client):
    """Test 3d bbox"""
    australia_bbox = [106.343365, -47.199523, 0.1, 168.218365, -19.437288, 0.1]
    params = {
        "bbox": australia_bbox,
    }
    
    resp = app_client.post("/search", json=params)
    assert resp.status_code == 200
    resp_json = resp.json()
    assert len(resp_json["features"]) == 1


def test_bbox(app_client):
    """Test bbox"""
    bbox = [106.343365, -47.199523, 168.218365, -19.437288]
    params = {
        "bbox": bbox,
    }
    
    resp = app_client.post("/search", json=params)
    assert resp.status_code == 200
    resp_json = resp.json()
    assert len(resp_json["features"]) == 1
=======
@pytest.mark.skip(reason="Skipping for now. Need to change the mapping on the indices to "
                         "make collection_id and item_id keyword fields then update the "
                         "filter to reflect this change. There is a mismatch between the "
                         "test data and the production data, but the test data is how we want "
                         "it to be.")
def test_hierarchy(app_client):
    """Check the hierarchy flow.

        GET /
        GET /collections
        GET /collections/<collection_id>
        GET /collections/<collection_id>/items
        GET /collections/<collection_id>/items/<item_id>

    """

    resp = app_client.get("/")
    assert resp.status_code == 200

    resp = app_client.get("/collections")
    assert resp.status_code == 200

    collection_id = resp.json()['collections'][0]['id']
    resp = app_client.get(f"/collections/{collection_id}")
    assert resp.status_code == 200

    resp = app_client.get(f"/collections/{collection_id}/items")
    print(resp.json())
    assert resp.status_code == 200

    item_id = resp.json()['features'][0]['id']
    resp = app_client.get(f"/collections/{collection_id}/items/{item_id}")
    assert resp.status_code == 200
>>>>>>> 34b3be60
<|MERGE_RESOLUTION|>--- conflicted
+++ resolved
@@ -70,7 +70,6 @@
     assert resp_json["context"]["returned"] ==  resp_json["context"]["matched"] == 2
 
 
-<<<<<<< HEAD
 def test_search_for_collection(app_client):
     """Check searching for a collection"""
     
@@ -175,6 +174,7 @@
     assert len(resp_json["features"]) == 1
 
 
+@pytest.mark.skip(reason="Unsure if 3d bbox can be supported with elasticsearch.")
 def test_bbox_3d(app_client):
     """Test 3d bbox"""
     australia_bbox = [106.343365, -47.199523, 0.1, 168.218365, -19.437288, 0.1]
@@ -199,7 +199,8 @@
     assert resp.status_code == 200
     resp_json = resp.json()
     assert len(resp_json["features"]) == 1
-=======
+
+
 @pytest.mark.skip(reason="Skipping for now. Need to change the mapping on the indices to "
                          "make collection_id and item_id keyword fields then update the "
                          "filter to reflect this change. There is a mismatch between the "
@@ -232,5 +233,4 @@
 
     item_id = resp.json()['features'][0]['id']
     resp = app_client.get(f"/collections/{collection_id}/items/{item_id}")
-    assert resp.status_code == 200
->>>>>>> 34b3be60
+    assert resp.status_code == 200